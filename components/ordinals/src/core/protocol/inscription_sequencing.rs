use std::{
    collections::{BTreeMap, HashMap, HashSet, VecDeque},
    hash::BuildHasherDefault,
    sync::{mpsc::channel, Arc},
};

use bitcoin::Network;
use bitcoind::{
    indexer::bitcoin::cursor::TransactionBytesCursor,
    try_debug, try_error, try_info,
    types::{
        BitcoinBlockData, BitcoinNetwork, BitcoinTransactionData, BlockIdentifier,
        OrdinalInscriptionCurseType, OrdinalInscriptionTransferDestination, OrdinalOperation,
        TransactionIdentifier,
    },
    utils::Context,
};
use config::Config;
use crossbeam_channel::unbounded;
use dashmap::DashMap;
use deadpool_postgres::Transaction;
use fxhash::FxHasher;
use ord::{charm::Charm, sat::Sat};

use super::{
    satoshi_numbering::{compute_satoshi_number, TraversalResult},
    satoshi_tracking::compute_satpoint_post_transfer,
    sequence_cursor::SequenceCursor,
};
use crate::{
    core::{protocol::satoshi_tracking::UNBOUND_INSCRIPTION_SATPOINT, resolve_absolute_pointer},
    db::{self, ordinals_pg},
    utils::format_inscription_id,
};

/// Parallelize the computation of ordinals numbers for inscriptions present in a block.
///
/// This function will:
/// 1) Limit the number of ordinals numbers to compute by filtering out all the ordinals numbers  pre-computed
///     and present in the L1 cache.
/// 2) Create a threadpool, by spawning as many threads as specified by the config to process the batch ordinals to
///     retrieve the ordinal number.
/// 3) Consume eventual entries in cache L1
/// 4) Inject the ordinals to compute (random order) in a priority queue
///     via the command line).
/// 5) Keep injecting ordinals from next blocks (if any) as long as the ordinals from the current block are not all
///     computed and augment the cache L1 for future blocks.
///
/// If the block has already been computed in the past (so presence of ordinals number present in the `inscriptions` db)
/// the transaction is removed from the set to compute, and not injected in L1 either.
/// This behaviour should be refined.
///
/// # Panics
/// - unability to spawn threads
///
/// # Todos / Optimizations
/// - Pre-computed entries are being consumed from L1, and then re-injected in L1, which is wasting a bunch of cycles.
///
pub fn parallelize_inscription_data_computations(
    block: &BitcoinBlockData,
    next_blocks: &[BitcoinBlockData],
    cache_l1: &mut BTreeMap<(TransactionIdentifier, usize, u64), TraversalResult>,
    cache_l2: &Arc<DashMap<(u32, [u8; 8]), TransactionBytesCursor, BuildHasherDefault<FxHasher>>>,
    config: &Config,
    ctx: &Context,
) -> Result<bool, String> {
    let inner_ctx = ctx.clone();
<<<<<<< HEAD
    let a = 23;
=======
    let block_height = block.block_identifier.index;
>>>>>>> d4935655

    try_debug!(
        inner_ctx,
        "Inscriptions data computation for block #{block_height} started"
    );

    let (transactions_ids, l1_cache_hits) = get_transactions_to_process(block, cache_l1);
    let has_transactions_to_process = !transactions_ids.is_empty() || !l1_cache_hits.is_empty();
    if !has_transactions_to_process {
        try_debug!(
            inner_ctx,
            "No reveal transactions found at block #{block_height}"
        );
        return Ok(false);
    }

    let expected_traversals = transactions_ids.len() + l1_cache_hits.len();
    let (traversal_tx, traversal_rx) = unbounded();

    let mut tx_thread_pool = vec![];
    let mut thread_pool_handles = vec![];
    let blocks_db = Arc::new(db::blocks::open_blocks_db_with_retry(false, config, ctx));

    let thread_pool_capacity = config.resources.get_optimal_thread_pool_capacity();
    for thread_index in 0..thread_pool_capacity {
        let (tx, rx) = channel();
        tx_thread_pool.push(tx);

        let moved_traversal_tx = traversal_tx.clone();
        let moved_ctx = inner_ctx.clone();
        let moved_config = config.clone();

        let local_cache = cache_l2.clone();
        let local_db = blocks_db.clone();

        let handle = hiro_system_kit::thread_named("Worker")
            .spawn(move || {
                while let Ok(Some((
                    transaction_id,
                    block_identifier,
                    input_index,
                    inscription_pointer,
                    prioritary,
                ))) = rx.recv()
                {
                    let traversal: Result<(TraversalResult, u64, _), String> =
                        compute_satoshi_number(
                            &block_identifier,
                            &transaction_id,
                            input_index,
                            inscription_pointer,
                            &local_cache,
                            &local_db,
                            &moved_config,
                            &moved_ctx,
                        );
                    let _ = moved_traversal_tx.send((traversal, prioritary, thread_index));
                }
            })
            .expect("unable to spawn thread");
        thread_pool_handles.push(handle);
    }

    // Consume L1 cache: if the traversal was performed in a previous round
    // retrieve it and inject it to the "reduce" worker (by-passing the "map" thread pool)
    let mut round_robin_thread_index = 0;
    for key in l1_cache_hits.iter() {
        if let Some(entry) = cache_l1.get(key) {
            let _ = traversal_tx.send((
                Ok((entry.clone(), key.2, vec![])),
                true,
                round_robin_thread_index,
            ));
            round_robin_thread_index = (round_robin_thread_index + 1) % thread_pool_capacity;
        }
    }

    let next_block_heights = next_blocks
        .iter()
        .map(|b| format!("{}", b.block_identifier.index))
        .collect::<Vec<_>>();

    try_debug!(
        inner_ctx,
        "Number of inscriptions in block #{block_height} to process: {num_inscriptions} \
        (L1 cache hits: {l1_hits}, queue: [{next_heights}], L1 cache len: {l1_len}, L2 cache len: {l2_len})",
        num_inscriptions = transactions_ids.len(),
        l1_hits = l1_cache_hits.len(),
        next_heights = next_block_heights.join(", "),
        l1_len = cache_l1.len(),
        l2_len = cache_l2.len(),
    );

    let mut priority_queue = VecDeque::new();
    let mut warmup_queue = VecDeque::new();

    for (transaction_id, input_index, inscription_pointer) in transactions_ids.into_iter() {
        priority_queue.push_back((
            transaction_id,
            block.block_identifier.clone(),
            input_index,
            inscription_pointer,
            true,
        ));
    }

    // Feed each worker from the thread pool with 2 workitems each
    for thread in &tx_thread_pool {
        let _ = thread.send(priority_queue.pop_front());
    }
    for thread in &tx_thread_pool {
        let _ = thread.send(priority_queue.pop_front());
    }

    let mut next_block_iter = next_blocks.iter();
    let mut traversals_received = 0;
    while let Ok((traversal_result, prioritary, thread_index)) = traversal_rx.recv() {
        if prioritary {
            traversals_received += 1;
        }
        match traversal_result {
            Ok((traversal, inscription_pointer, _)) => {
                try_debug!(
                    inner_ctx,
                    "Completed ordinal number retrieval for Satpoint {tx_hash}:{input_index}:{inscription_pointer} \
                    (block: #{coinbase_height}:{coinbase_offset}, transfers: {transfers}, \
                    progress: {traversals_received}/{expected_traversals}, priority queue: {prioritary}, thread: {thread_index})",
                    tx_hash = &traversal.transaction_identifier_inscription.hash,
                    input_index = traversal.inscription_input_index,
                    coinbase_height = traversal.get_ordinal_coinbase_height(),
                    coinbase_offset = traversal.get_ordinal_coinbase_offset(),
                    transfers = traversal.transfers
                );
                cache_l1.insert(
                    (
                        traversal.transaction_identifier_inscription.clone(),
                        traversal.inscription_input_index,
                        inscription_pointer,
                    ),
                    traversal,
                );
            }
            Err(e) => {
                try_error!(inner_ctx, "Unable to compute inscription's Satoshi: {e}");
            }
        }

        if traversals_received == expected_traversals {
            break;
        }

        if let Some(w) = priority_queue.pop_front() {
            let _ = tx_thread_pool[thread_index].send(Some(w));
        } else if let Some(w) = warmup_queue.pop_front() {
            let _ = tx_thread_pool[thread_index].send(Some(w));
        } else if let Some(next_block) = next_block_iter.next() {
            let (transactions_ids, _) = get_transactions_to_process(next_block, cache_l1);

            try_info!(
                inner_ctx,
                "Number of inscriptions in block #{block_height} to pre-process: {num_inscriptions}",
                num_inscriptions = transactions_ids.len()
            );

            for (transaction_id, input_index, inscription_pointer) in transactions_ids.into_iter() {
                warmup_queue.push_back((
                    transaction_id,
                    next_block.block_identifier.clone(),
                    input_index,
                    inscription_pointer,
                    false,
                ));
            }
            let _ = tx_thread_pool[thread_index].send(warmup_queue.pop_front());
        }
    }
    try_debug!(
        inner_ctx,
        "Inscriptions data computation for block #{block_height} collected"
    );

    // Collect eventual results for incoming blocks
    for tx in tx_thread_pool.iter() {
        // Empty the queue
        if let Ok((Ok((traversal, inscription_pointer, _)), _prioritary, thread_index)) =
            traversal_rx.try_recv()
        {
            try_debug!(
                inner_ctx,
                "Completed ordinal number retrieval for Satpoint {tx_hash}:{input_index}:{inscription_pointer} \
                (block: #{coinbase_height}:{coinbase_offset}, transfers: {transfers}, pre-retrieval, thread: {thread_index})",
                tx_hash = &traversal.transaction_identifier_inscription.hash,
                input_index = traversal.inscription_input_index,
                coinbase_height = traversal.get_ordinal_coinbase_height(),
                coinbase_offset = traversal.get_ordinal_coinbase_offset(),
                transfers = traversal.transfers
            );
            cache_l1.insert(
                (
                    traversal.transaction_identifier_inscription.clone(),
                    traversal.inscription_input_index,
                    inscription_pointer,
                ),
                traversal,
            );
        }
        let _ = tx.send(None);
    }

    let _ = hiro_system_kit::thread_named("Garbage collection").spawn(move || {
        for handle in thread_pool_handles.into_iter() {
            let _ = handle.join();
        }
    });

    try_debug!(
        inner_ctx,
        "Inscriptions data computation for block #{block_height} ended"
    );

    Ok(has_transactions_to_process)
}

/// Given a block, a cache L1, and a readonly DB connection, returns a tuple with the transactions that must be included
/// for ordinals computation and the list of transactions where we have a cache hit.
///
/// This function will:
/// 1) Retrieve all the eventual inscriptions previously stored in DB for the block  
/// 2) Traverse the list of transaction present in the block (except coinbase).
/// 3) Check if the transaction is present in the cache L1 and augment the cache hit list accordingly and move on to the
///     next transaction.
/// 4) Check if the transaction was processed in the pastand move on to the next transaction.
/// 5) Augment the list of transaction to process.
///
/// # Todos / Optimizations
/// - DB query (inscriptions + locations) could be expensive.
///
fn get_transactions_to_process(
    block: &BitcoinBlockData,
    cache_l1: &mut BTreeMap<(TransactionIdentifier, usize, u64), TraversalResult>,
) -> (
    HashSet<(TransactionIdentifier, usize, u64)>,
    Vec<(TransactionIdentifier, usize, u64)>,
) {
    let mut transactions_ids = HashSet::new();
    let mut l1_cache_hits = vec![];

    for tx in block.transactions.iter().skip(1) {
        let inputs = tx
            .metadata
            .inputs
            .iter()
            .map(|i| i.previous_output.value)
            .collect::<Vec<u64>>();

        // Have a new inscription been revealed, if so, are looking at a re-inscription
        for ordinal_event in tx.metadata.ordinal_operations.iter() {
            let inscription_data = match ordinal_event {
                OrdinalOperation::InscriptionRevealed(inscription_data) => inscription_data,
                OrdinalOperation::InscriptionTransferred(_) => {
                    continue;
                }
            };

            let (input_index, relative_offset) = match inscription_data.inscription_pointer {
                Some(pointer) => resolve_absolute_pointer(&inputs, pointer),
                None => (inscription_data.inscription_input_index, 0),
            };

            let key = (
                tx.transaction_identifier.clone(),
                input_index,
                relative_offset,
            );
            if cache_l1.contains_key(&key) {
                l1_cache_hits.push(key);
                continue;
            }

            if transactions_ids.contains(&key) {
                continue;
            }

            // Enqueue for traversals
            transactions_ids.insert(key);
        }
    }
    (transactions_ids, l1_cache_hits)
}

pub fn get_jubilee_block_height(network: &Network) -> u64 {
    match network {
        Network::Bitcoin => 824544,
        Network::Regtest => 110,
        Network::Signet => 175392,
        Network::Testnet => 2544192,
        _ => unreachable!(),
    }
}

pub fn get_bitcoin_network(network: &BitcoinNetwork) -> Network {
    match network {
        BitcoinNetwork::Mainnet => Network::Bitcoin,
        BitcoinNetwork::Regtest => Network::Regtest,
        BitcoinNetwork::Testnet => Network::Testnet,
        BitcoinNetwork::Signet => Network::Signet,
    }
}

/// Given a `BitcoinBlockData` that have been augmented with the functions `parse_inscriptions_in_raw_tx`,
/// `parse_inscriptions_in_standardized_tx` or `parse_inscriptions_and_standardize_block`, mutate the ordinals drafted
/// informations with actual, consensus data.
pub async fn update_block_inscriptions_with_consensus_sequence_data(
    block: &mut BitcoinBlockData,
    sequence_cursor: &mut SequenceCursor,
    inscriptions_data: &mut BTreeMap<(TransactionIdentifier, usize, u64), TraversalResult>,
    db_tx: &Transaction<'_>,
    ctx: &Context,
) -> Result<(), String> {
    // Check if we've previously inscribed over any satoshi being inscribed to in this new block. This would be a reinscription.
    let mut reinscriptions_data =
        ordinals_pg::get_reinscriptions_for_block(inscriptions_data, db_tx).await?;
    // Keep a reference of inscribed satoshis that will go towards miner fees. These would be unbound inscriptions.
    let mut sat_overflows = VecDeque::new();
    let network = get_bitcoin_network(&block.metadata.network);
    let block_height = block.block_identifier.index;

    for (tx_index, tx) in block.transactions.iter_mut().enumerate() {
        update_tx_inscriptions_with_consensus_sequence_data(
            tx,
            tx_index,
            &block.block_identifier,
            sequence_cursor,
            &network,
            inscriptions_data,
            &mut sat_overflows,
            &mut reinscriptions_data,
            db_tx,
            ctx,
        )
        .await?;
    }

    // Assign inscription numbers to remaining unbound inscriptions.
    while let Some((tx_index, op_index)) = sat_overflows.pop_front() {
        let OrdinalOperation::InscriptionRevealed(ref mut inscription_data) =
            block.transactions[tx_index].metadata.ordinal_operations[op_index]
        else {
            continue;
        };

        let is_cursed = inscription_data.curse_type.is_some();
        let inscription_number = sequence_cursor
            .pick_next(is_cursed, block_height, &network, db_tx)
            .await?;
        inscription_data.inscription_number = inscription_number;
        sequence_cursor.increment(is_cursed, db_tx).await?;

        // Also assign an unbound sequence number and set outpoint to all zeros, just like `ord`.
        let unbound_sequence = sequence_cursor.increment_unbound(db_tx).await?;
        inscription_data.satpoint_post_inscription =
            format!("{UNBOUND_INSCRIPTION_SATPOINT}:{unbound_sequence}");
        inscription_data.ordinal_offset = unbound_sequence as u64;
        inscription_data.unbound_sequence = Some(unbound_sequence);
        try_debug!(
            ctx,
            "Unbound inscription {inscription_id} (#{inscription_number}) detected on Satoshi {ordinal_number} \
            (block #{block_height}, {transfers} transfers)",
            inscription_id = &inscription_data.inscription_id,
            inscription_number = inscription_data.get_inscription_number(),
            ordinal_number = inscription_data.ordinal_number,
            transfers = inscription_data.transfers_pre_inscription
        );
    }
    Ok(())
}

/// Given a `BitcoinTransactionData` that have been augmented with `parse_inscriptions_in_standardized_tx`, mutate the ordinals
/// drafted informations with actual, consensus data, by using informations from `inscription_data` and `reinscription_data`.
///
/// Transactions are not fully correct from a consensus point of view state transient state after the execution of this function.
async fn update_tx_inscriptions_with_consensus_sequence_data(
    tx: &mut BitcoinTransactionData,
    tx_index: usize,
    block_identifier: &BlockIdentifier,
    sequence_cursor: &mut SequenceCursor,
    network: &Network,
    inscriptions_data: &mut BTreeMap<(TransactionIdentifier, usize, u64), TraversalResult>,
    sats_overflows: &mut VecDeque<(usize, usize)>,
    reinscriptions_data: &mut HashMap<u64, String>,
    db_tx: &Transaction<'_>,
    ctx: &Context,
) -> Result<bool, String> {
    if tx.metadata.ordinal_operations.is_empty() {
        return Ok(false);
    }

    let tx_input_values = tx
        .metadata
        .inputs
        .iter()
        .map(|i| i.previous_output.value)
        .collect::<Vec<u64>>();
    let mut mut_operations = vec![];
    mut_operations.append(&mut tx.metadata.ordinal_operations);

    let mut inscription_subindex = 0;
    for (op_index, op) in mut_operations.iter_mut().enumerate() {
        let (mut is_cursed, inscription) = match op {
            OrdinalOperation::InscriptionRevealed(inscription) => {
                (inscription.curse_type.as_ref().is_some(), inscription)
            }
            OrdinalOperation::InscriptionTransferred(_) => continue,
        };

        let (input_index, relative_offset) = match inscription.inscription_pointer {
            Some(pointer) => resolve_absolute_pointer(&tx_input_values, pointer),
            None => (inscription.inscription_input_index, 0),
        };

        let transaction_identifier = tx.transaction_identifier.clone();
        let inscription_id = format_inscription_id(&transaction_identifier, inscription_subindex);
        let traversal =
            match inscriptions_data.get(&(transaction_identifier, input_index, relative_offset)) {
                Some(traversal) => traversal,
                None => {
                    return Err(format!(
                        "Unable to retrieve backward traversal result for inscription in tx {}",
                        tx.transaction_identifier.hash
                    ));
                }
            };

        // Do we need to curse the inscription? Is this inscription re-inscribing an existing blessed inscription?
        let mut inscription_number = sequence_cursor
            .pick_next(is_cursed, block_identifier.index, network, db_tx)
            .await?;
        let mut curse_type_override = None;
        if !is_cursed {
            if let Some(existing_inscription_id) =
                reinscriptions_data.get(&traversal.ordinal_number)
            {
                try_debug!(
                    ctx,
                    "Satoshi {ordinal_number} was previously inscribed with blessed inscription {existing_inscription_id}, \
                    cursing inscription {cursed_id}",
                    ordinal_number = traversal.ordinal_number,
                    cursed_id = &traversal.get_inscription_id()
                );
                is_cursed = true;
                inscription_number = sequence_cursor
                    .pick_next(is_cursed, block_identifier.index, network, db_tx)
                    .await?;
                curse_type_override = Some(OrdinalInscriptionCurseType::Reinscription);
                Charm::Reinscription.set(&mut inscription.charms);
            }
        };

        inscription.inscription_id = inscription_id;
        inscription.inscription_number = inscription_number;
        inscription.ordinal_offset = traversal.get_ordinal_coinbase_offset();
        inscription.ordinal_block_height = traversal.get_ordinal_coinbase_height();
        inscription.ordinal_number = traversal.ordinal_number;
        inscription.transfers_pre_inscription = traversal.transfers;
        inscription.inscription_fee = tx.metadata.fee;
        inscription.tx_index = tx_index;
        inscription.curse_type = match curse_type_override {
            Some(curse_type) => Some(curse_type),
            None => inscription.curse_type.take(),
        };

        inscription.charms |= Sat(traversal.ordinal_number).charms();
        if is_cursed {
            if block_identifier.index >= get_jubilee_block_height(network) {
                Charm::Vindicated.set(&mut inscription.charms);
            } else {
                Charm::Cursed.set(&mut inscription.charms);
            }
        }

        let (destination, satpoint_post_transfer, output_value) =
            compute_satpoint_post_transfer(&*tx, input_index, relative_offset, network, ctx);
        inscription.satpoint_post_inscription = satpoint_post_transfer;
        inscription_subindex += 1;

        match destination {
            OrdinalInscriptionTransferDestination::SpentInFees => {
                // Inscriptions are assigned inscription numbers starting at zero, first by the
                // order reveal transactions appear in blocks, and the order that reveal envelopes
                // appear in those transactions.
                // Due to a historical bug in `ord` which cannot be fixed without changing a great
                // many inscription numbers, inscriptions which are revealed and then immediately
                // spent to fees are numbered as if they appear last in the block in which they
                // are revealed.
                sats_overflows.push_back((tx_index, op_index));
                Charm::Unbound.set(&mut inscription.charms);
                continue;
            }
            OrdinalInscriptionTransferDestination::Burnt(_) => {
                Charm::Burned.set(&mut inscription.charms);
            }
            OrdinalInscriptionTransferDestination::Transferred(address) => {
                inscription.inscription_output_value = output_value.unwrap_or(0);
                inscription.inscriber_address = Some(address);
                if output_value.is_none() {
                    Charm::Lost.set(&mut inscription.charms);
                }
            }
        };

        if !is_cursed {
            // The reinscriptions_data needs to be augmented as we go, to handle transaction chaining.
            reinscriptions_data.insert(traversal.ordinal_number, traversal.get_inscription_id());
        }

        try_debug!(
            ctx,
            "Inscription reveal {inscription_id} (#{inscription_number}) detected on Satoshi {ordinal_number} \
            at block #{block_index}",
            inscription_id = &inscription.inscription_id,
            inscription_number = inscription.get_inscription_number(),
            ordinal_number = inscription.ordinal_number,
            block_index = block_identifier.index
        );
        sequence_cursor.increment(is_cursed, db_tx).await?;
    }
    tx.metadata.ordinal_operations.append(&mut mut_operations);

    Ok(true)
}

#[cfg(test)]
mod test {
    use std::collections::BTreeMap;

    use bitcoind::{
        types::{
            bitcoin::{OutPoint, TxIn, TxOut},
            OrdinalInscriptionCurseType, OrdinalInscriptionNumber, OrdinalInscriptionRevealData,
            OrdinalOperation, TransactionIdentifier,
        },
        utils::Context,
    };
    use ord::charm::Charm;
    use postgres::{pg_begin, pg_pool_client};
    use test_case::test_case;

    use super::update_block_inscriptions_with_consensus_sequence_data;
    use crate::{
        core::{
            protocol::{satoshi_numbering::TraversalResult, sequence_cursor::SequenceCursor},
            test_builders::{TestBlockBuilder, TestTransactionBuilder},
        },
        db::{
            ordinals_pg::{self, insert_block},
            pg_reset_db, pg_test_connection, pg_test_connection_pool,
        },
    };

    #[test_case(None => Ok(("0000000000000000000000000000000000000000000000000000000000000000:0:0".into(), Some(0))); "first unbound sequence")]
    #[test_case(Some(230) => Ok(("0000000000000000000000000000000000000000000000000000000000000000:0:231".into(), Some(231))); "next unbound sequence")]
    #[tokio::test]
    async fn unbound_inscription_sequence(
        curr_sequence: Option<i64>,
    ) -> Result<(String, Option<i64>), String> {
        let ctx = Context::empty();
        let mut sequence_cursor = SequenceCursor::new();
        let mut cache_l1 = BTreeMap::new();
        let tx_id = TransactionIdentifier {
            hash: "0xb4722ad74e7092a194e367f2ec0609994ef7a006db4f9b9d055b46cfb6514e06".into(),
        };
        let input_index = 1;

        cache_l1.insert(
            (tx_id.clone(), input_index, 0),
            TraversalResult {
                inscription_number: OrdinalInscriptionNumber {
                    classic: 0,
                    jubilee: 0,
                },
                inscription_input_index: input_index,
                transaction_identifier_inscription: tx_id.clone(),
                ordinal_number: 817263817263,
                transfers: 0,
            },
        );
        let mut pg_client = pg_test_connection().await;
        ordinals_pg::migrate(&mut pg_client).await?;
        let result = {
            let mut ord_client = pg_pool_client(&pg_test_connection_pool()).await?;
            let client = pg_begin(&mut ord_client).await?;

            if let Some(curr_sequence) = curr_sequence {
                // Simulate previous unbound sequence
                let mut tx = TestTransactionBuilder::new_with_operation().build();
                if let OrdinalOperation::InscriptionRevealed(data) =
                    &mut tx.metadata.ordinal_operations[0]
                {
                    data.unbound_sequence = Some(curr_sequence);
                };
                let block = TestBlockBuilder::new().transactions(vec![tx]).build();
                insert_block(&block, &client).await?;
            }

            // Insert new block
            let mut block = TestBlockBuilder::new()
                .height(878878)
                // Coinbase
                .add_transaction(TestTransactionBuilder::new().build())
                .add_transaction(
                    TestTransactionBuilder::new()
                        .hash(tx_id.hash.clone())
                        // Normal input
                        .add_input(TxIn {
                            previous_output: OutPoint {
                                txid: TransactionIdentifier { hash: "0xf181aa98f2572879bd02278c72c83c7eaac2db82af713d1d239fc41859b2a26e".into() },
                                vout: 0,
                                value: 8000,
                                block_height: 884200,
                            },
                            script_sig: "0x00".into(),
                            sequence: 0,
                            witness: vec!["0x00".into()],
                        })
                        // Goes to fees
                        .add_input(TxIn {
                            previous_output: OutPoint {
                                txid: TransactionIdentifier { hash: "0xf181aa98f2572879bd02278c72c83c7eaac2db82af713d1d239fc41859b2a26e".into() },
                                vout: 1,
                                value: 250,
                                block_height: 884200,
                            },
                            script_sig: "0x00".into(),
                            sequence: 0,
                            witness: vec!["0x00".into()],
                        })
                        .add_output(TxOut { value: 8000, script_pubkey: "0x5120694b38ea24908e86a857279105c376a82cd1556f51655abb2ebef398b57daa8b".into() })
                        .add_ordinal_operation(OrdinalOperation::InscriptionRevealed(
                            OrdinalInscriptionRevealData {
                                content_bytes: "0x101010".into(),
                                content_type: "text/plain".into(),
                                content_length: 3,
                                inscription_number: OrdinalInscriptionNumber {
                                    classic: 0,
                                    jubilee: 0,
                                },
                                inscription_fee: 0,
                                inscription_output_value: 0,
                                inscription_id: "".into(),
                                inscription_input_index: input_index,
                                inscription_pointer: Some(8000),
                                inscriber_address: Some("bc1pd99n363yjz8gd2zhy7gstsmk4qkdz4t029j44wewhmee3dta429sm5xqrd".into()),
                                delegate: None,
                                metaprotocol: None,
                                metadata: None,
                                parents: vec![],
                                ordinal_number: 0,
                                ordinal_block_height: 0,
                                ordinal_offset: 0,
                                tx_index: 1,
                                transfers_pre_inscription: 0,
                                satpoint_post_inscription: "".into(),
                                curse_type: Some(OrdinalInscriptionCurseType::DuplicateField),
                                charms: 0,
                                unbound_sequence: None,
                            },
                        ))
                        .build(),
                )
                .build();

            update_block_inscriptions_with_consensus_sequence_data(
                &mut block,
                &mut sequence_cursor,
                &mut cache_l1,
                &client,
                &ctx,
            )
            .await?;

            let result = &block.transactions[1].metadata.ordinal_operations[0];
            let data = match result {
                OrdinalOperation::InscriptionRevealed(data) => data,
                _ => unreachable!(),
            };
            Ok((
                data.satpoint_post_inscription.clone(),
                data.unbound_sequence,
            ))
        };
        pg_reset_db(&mut pg_client).await?;

        result
    }

    #[test_case((884207, false, 1262349832364434, "0x5120694b38ea24908e86a857279105c376a82cd1556f51655abb2ebef398b57daa8b".into()) => Ok(vec![]); "common sat")]
    #[test_case((884207, false, 0, "0x5120694b38ea24908e86a857279105c376a82cd1556f51655abb2ebef398b57daa8b".into()) => Ok(vec![Charm::Coin, Charm::Mythic, Charm::Palindrome]); "mythic sat")]
    #[test_case((884207, false, 1050000000000000, "0x5120694b38ea24908e86a857279105c376a82cd1556f51655abb2ebef398b57daa8b".into()) => Ok(vec![Charm::Coin, Charm::Epic]); "epic sat")]
    #[test_case((884207, false, 123454321, "0x5120694b38ea24908e86a857279105c376a82cd1556f51655abb2ebef398b57daa8b".into()) => Ok(vec![Charm::Palindrome]); "palindrome sat")]
    #[test_case((884207, false, 1262349832364434, "0x00".into()) => Ok(vec![Charm::Burned]); "burned inscription")]
    #[test_case((780000, true, 1262349832364434, "0x5120694b38ea24908e86a857279105c376a82cd1556f51655abb2ebef398b57daa8b".into()) => Ok(vec![Charm::Cursed]); "cursed inscription")]
    #[test_case((884207, true, 1262349832364434, "0x5120694b38ea24908e86a857279105c376a82cd1556f51655abb2ebef398b57daa8b".into()) => Ok(vec![Charm::Vindicated]); "vindicated inscription")]
    #[tokio::test]
    async fn inscription_charms(
        (block_height, cursed, ordinal_number, script_pubkey): (u64, bool, u64, String),
    ) -> Result<Vec<Charm>, String> {
        let ctx = Context::empty();
        let mut sequence_cursor = SequenceCursor::new();
        let mut cache_l1 = BTreeMap::new();
        let tx_id = TransactionIdentifier {
            hash: "b4722ad74e7092a194e367f2ec0609994ef7a006db4f9b9d055b46cfb6514e06".into(),
        };
        cache_l1.insert(
            (tx_id.clone(), 0, 0),
            TraversalResult {
                inscription_number: OrdinalInscriptionNumber {
                    classic: if cursed { -1 } else { 0 },
                    jubilee: 0,
                },
                inscription_input_index: 0,
                transaction_identifier_inscription: tx_id,
                ordinal_number,
                transfers: 0,
            },
        );
        let mut pg_client = pg_test_connection().await;
        ordinals_pg::migrate(&mut pg_client).await?;
        let result = {
            let mut ord_client = pg_pool_client(&pg_test_connection_pool()).await?;
            let client = pg_begin(&mut ord_client).await?;

            let mut block = TestBlockBuilder::new()
                .height(block_height)
                // Coinbase
                .add_transaction(TestTransactionBuilder::new().build())
                .add_transaction(
                    TestTransactionBuilder::new()
                        .hash(
                            "b4722ad74e7092a194e367f2ec0609994ef7a006db4f9b9d055b46cfb6514e06"
                                .into(),
                        )
                        .add_input(TxIn {
                            previous_output: OutPoint {
                                txid: TransactionIdentifier { hash: "f181aa98f2572879bd02278c72c83c7eaac2db82af713d1d239fc41859b2a26e".into() },
                                vout: 0,
                                value: 10000,
                                block_height: 884200,
                            },
                            script_sig: "0x00".into(),
                            sequence: 0,
                            witness: vec!["0x00".into()],
                        })
                        .add_output(TxOut { value: 8000, script_pubkey })
                        .add_ordinal_operation(OrdinalOperation::InscriptionRevealed(
                            OrdinalInscriptionRevealData {
                                content_bytes: "0x101010".into(),
                                content_type: "text/plain".into(),
                                content_length: 3,
                                inscription_number: OrdinalInscriptionNumber {
                                    classic: if cursed { -1 } else { 0 },
                                    jubilee: 0,
                                },
                                inscription_fee: 0,
                                inscription_output_value: 0,
                                inscription_id: "".into(),
                                inscription_input_index: 0,
                                inscription_pointer: Some(0),
                                inscriber_address: Some("bc1pd99n363yjz8gd2zhy7gstsmk4qkdz4t029j44wewhmee3dta429sm5xqrd".into()),
                                delegate: None,
                                metaprotocol: None,
                                metadata: None,
                                parents: vec![],
                                ordinal_number: 0,
                                ordinal_block_height: 0,
                                ordinal_offset: 0,
                                tx_index: 0,
                                transfers_pre_inscription: 0,
                                satpoint_post_inscription: "".into(),
                                curse_type: if cursed { Some(OrdinalInscriptionCurseType::Generic) } else { None },
                                charms: 0,
                                unbound_sequence: None,
                            },
                        ))
                        .build(),
                )
                .build();

            update_block_inscriptions_with_consensus_sequence_data(
                &mut block,
                &mut sequence_cursor,
                &mut cache_l1,
                &client,
                &ctx,
            )
            .await?;

            let result = &block.transactions[1].metadata.ordinal_operations[0];
            let charms = match result {
                OrdinalOperation::InscriptionRevealed(data) => data.charms,
                _ => unreachable!(),
            };
            Ok(Charm::charms(charms))
        };
        pg_reset_db(&mut pg_client).await?;

        result
    }
}<|MERGE_RESOLUTION|>--- conflicted
+++ resolved
@@ -65,11 +65,8 @@
     ctx: &Context,
 ) -> Result<bool, String> {
     let inner_ctx = ctx.clone();
-<<<<<<< HEAD
     let a = 23;
-=======
     let block_height = block.block_identifier.index;
->>>>>>> d4935655
 
     try_debug!(
         inner_ctx,
