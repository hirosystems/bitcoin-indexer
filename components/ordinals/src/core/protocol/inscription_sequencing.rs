use std::{
    collections::{BTreeMap, HashMap, HashSet, VecDeque},
    hash::BuildHasherDefault,
    sync::{mpsc::channel, Arc},
};

use bitcoin::Network;
use bitcoind::{
    indexer::bitcoin::cursor::TransactionBytesCursor,
    try_debug, try_error, try_info,
    types::{
        BitcoinBlockData, BitcoinNetwork, BitcoinTransactionData, BlockIdentifier,
        OrdinalInscriptionCurseType, OrdinalInscriptionTransferDestination, OrdinalOperation,
        TransactionIdentifier,
    },
    utils::Context,
};
use config::Config;
use crossbeam_channel::unbounded;
use dashmap::DashMap;
use deadpool_postgres::Transaction;
use fxhash::FxHasher;
use ord::{charm::Charm, sat::Sat};

use super::{
    satoshi_numbering::{compute_satoshi_number, TraversalResult},
    satoshi_tracking::compute_satpoint_post_transfer,
    sequence_cursor::SequenceCursor,
};
use crate::{
    core::{protocol::satoshi_tracking::UNBOUND_INSCRIPTION_SATPOINT, resolve_absolute_pointer},
    db::{self, ordinals_pg},
    utils::format_inscription_id,
};

/// Parallelize the computation of ordinals numbers for inscriptions present in a block.
///
/// This function will:
/// 1) Limit the number of ordinals numbers to compute by filtering out all the ordinals numbers  pre-computed
///     and present in the L1 cache.
/// 2) Create a threadpool, by spawning as many threads as specified by the config to process the batch ordinals to
///     retrieve the ordinal number.
/// 3) Consume eventual entries in cache L1
/// 4) Inject the ordinals to compute (random order) in a priority queue
///     via the command line).
/// 5) Keep injecting ordinals from next blocks (if any) as long as the ordinals from the current block are not all
///     computed and augment the cache L1 for future blocks.
///
/// If the block has already been computed in the past (so presence of ordinals number present in the `inscriptions` db)
/// the transaction is removed from the set to compute, and not injected in L1 either.
/// This behaviour should be refined.
///
/// # Panics
/// - unability to spawn threads
///
/// # Todos / Optimizations
/// - Pre-computed entries are being consumed from L1, and then re-injected in L1, which is wasting a bunch of cycles.
///
pub fn parallelize_inscription_data_computations(
    block: &BitcoinBlockData,
    next_blocks: &[BitcoinBlockData],
    cache_l1: &mut BTreeMap<(TransactionIdentifier, usize, u64), TraversalResult>,
    cache_l2: &Arc<DashMap<(u32, [u8; 8]), TransactionBytesCursor, BuildHasherDefault<FxHasher>>>,
    config: &Config,
    ctx: &Context,
) -> Result<bool, String> {
    let inner_ctx = ctx.clone();
<<<<<<< HEAD
=======
    let a = 23;
    let block_height = block.block_identifier.index;
>>>>>>> a8eb298b

    try_debug!(
        inner_ctx,
        "Inscriptions data computation for block #{block_height} started"
    );

    let (transactions_ids, l1_cache_hits) = get_transactions_to_process(block, cache_l1);
    let has_transactions_to_process = !transactions_ids.is_empty() || !l1_cache_hits.is_empty();
    if !has_transactions_to_process {
        try_debug!(
            inner_ctx,
            "No reveal transactions found at block #{block_height}"
        );
        return Ok(false);
    }

    let expected_traversals = transactions_ids.len() + l1_cache_hits.len();
    let (traversal_tx, traversal_rx) = unbounded();

    let mut tx_thread_pool = vec![];
    let mut thread_pool_handles = vec![];
    let blocks_db = Arc::new(db::blocks::open_blocks_db_with_retry(false, config, ctx));

    let thread_pool_capacity = config.resources.get_optimal_thread_pool_capacity();
    for thread_index in 0..thread_pool_capacity {
        let (tx, rx) = channel();
        tx_thread_pool.push(tx);

        let moved_traversal_tx = traversal_tx.clone();
        let moved_ctx = inner_ctx.clone();
        let moved_config = config.clone();

        let local_cache = cache_l2.clone();
        let local_db = blocks_db.clone();

        let handle = hiro_system_kit::thread_named("Worker")
            .spawn(move || {
                while let Ok(Some((
                    transaction_id,
                    block_identifier,
                    input_index,
                    inscription_pointer,
                    prioritary,
                ))) = rx.recv()
                {
                    let traversal: Result<(TraversalResult, u64, _), String> =
                        compute_satoshi_number(
                            &block_identifier,
                            &transaction_id,
                            input_index,
                            inscription_pointer,
                            &local_cache,
                            &local_db,
                            &moved_config,
                            &moved_ctx,
                        );
                    let _ = moved_traversal_tx.send((traversal, prioritary, thread_index));
                }
            })
            .expect("unable to spawn thread");
        thread_pool_handles.push(handle);
    }

    // Consume L1 cache: if the traversal was performed in a previous round
    // retrieve it and inject it to the "reduce" worker (by-passing the "map" thread pool)
    let mut round_robin_thread_index = 0;
    for key in l1_cache_hits.iter() {
        if let Some(entry) = cache_l1.get(key) {
            let _ = traversal_tx.send((
                Ok((entry.clone(), key.2, vec![])),
                true,
                round_robin_thread_index,
            ));
            round_robin_thread_index = (round_robin_thread_index + 1) % thread_pool_capacity;
        }
    }

    let next_block_heights = next_blocks
        .iter()
        .map(|b| format!("{}", b.block_identifier.index))
        .collect::<Vec<_>>();

    try_debug!(
        inner_ctx,
        "Number of inscriptions in block #{block_height} to process: {num_inscriptions} \
        (L1 cache hits: {l1_hits}, queue: [{next_heights}], L1 cache len: {l1_len}, L2 cache len: {l2_len})",
        num_inscriptions = transactions_ids.len(),
        l1_hits = l1_cache_hits.len(),
        next_heights = next_block_heights.join(", "),
        l1_len = cache_l1.len(),
        l2_len = cache_l2.len(),
    );

    let mut priority_queue = VecDeque::new();
    let mut warmup_queue = VecDeque::new();

    for (transaction_id, input_index, inscription_pointer) in transactions_ids.into_iter() {
        priority_queue.push_back((
            transaction_id,
            block.block_identifier.clone(),
            input_index,
            inscription_pointer,
            true,
        ));
    }

    // Feed each worker from the thread pool with 2 workitems each
    for thread in &tx_thread_pool {
        let _ = thread.send(priority_queue.pop_front());
    }
    for thread in &tx_thread_pool {
        let _ = thread.send(priority_queue.pop_front());
    }

    let mut next_block_iter = next_blocks.iter();
    let mut traversals_received = 0;
    while let Ok((traversal_result, prioritary, thread_index)) = traversal_rx.recv() {
        if prioritary {
            traversals_received += 1;
        }
        match traversal_result {
            Ok((traversal, inscription_pointer, _)) => {
                try_debug!(
                    inner_ctx,
                    "Completed ordinal number retrieval for Satpoint {tx_hash}:{input_index}:{inscription_pointer} \
                    (block: #{coinbase_height}:{coinbase_offset}, transfers: {transfers}, \
                    progress: {traversals_received}/{expected_traversals}, priority queue: {prioritary}, thread: {thread_index})",
                    tx_hash = &traversal.transaction_identifier_inscription.hash,
                    input_index = traversal.inscription_input_index,
                    coinbase_height = traversal.get_ordinal_coinbase_height(),
                    coinbase_offset = traversal.get_ordinal_coinbase_offset(),
                    transfers = traversal.transfers
                );
                cache_l1.insert(
                    (
                        traversal.transaction_identifier_inscription.clone(),
                        traversal.inscription_input_index,
                        inscription_pointer,
                    ),
                    traversal,
                );
            }
            Err(e) => {
                try_error!(inner_ctx, "Unable to compute inscription's Satoshi: {e}");
            }
        }

        if traversals_received == expected_traversals {
            break;
        }

        if let Some(w) = priority_queue.pop_front() {
            let _ = tx_thread_pool[thread_index].send(Some(w));
        } else if let Some(w) = warmup_queue.pop_front() {
            let _ = tx_thread_pool[thread_index].send(Some(w));
        } else if let Some(next_block) = next_block_iter.next() {
            let (transactions_ids, _) = get_transactions_to_process(next_block, cache_l1);

            try_info!(
                inner_ctx,
                "Number of inscriptions in block #{block_height} to pre-process: {num_inscriptions}",
                num_inscriptions = transactions_ids.len()
            );

            for (transaction_id, input_index, inscription_pointer) in transactions_ids.into_iter() {
                warmup_queue.push_back((
                    transaction_id,
                    next_block.block_identifier.clone(),
                    input_index,
                    inscription_pointer,
                    false,
                ));
            }
            let _ = tx_thread_pool[thread_index].send(warmup_queue.pop_front());
        }
    }
    try_debug!(
        inner_ctx,
        "Inscriptions data computation for block #{block_height} collected"
    );

    // Collect eventual results for incoming blocks
    for tx in tx_thread_pool.iter() {
        // Empty the queue
        if let Ok((Ok((traversal, inscription_pointer, _)), _prioritary, thread_index)) =
            traversal_rx.try_recv()
        {
            try_debug!(
                inner_ctx,
                "Completed ordinal number retrieval for Satpoint {tx_hash}:{input_index}:{inscription_pointer} \
                (block: #{coinbase_height}:{coinbase_offset}, transfers: {transfers}, pre-retrieval, thread: {thread_index})",
                tx_hash = &traversal.transaction_identifier_inscription.hash,
                input_index = traversal.inscription_input_index,
                coinbase_height = traversal.get_ordinal_coinbase_height(),
                coinbase_offset = traversal.get_ordinal_coinbase_offset(),
                transfers = traversal.transfers
            );
            cache_l1.insert(
                (
                    traversal.transaction_identifier_inscription.clone(),
                    traversal.inscription_input_index,
                    inscription_pointer,
                ),
                traversal,
            );
        }
        let _ = tx.send(None);
    }

    let _ = hiro_system_kit::thread_named("Garbage collection").spawn(move || {
        for handle in thread_pool_handles.into_iter() {
            let _ = handle.join();
        }
    });

    try_debug!(
        inner_ctx,
        "Inscriptions data computation for block #{block_height} ended"
    );

    Ok(has_transactions_to_process)
}

/// Given a block, a cache L1, and a readonly DB connection, returns a tuple with the transactions that must be included
/// for ordinals computation and the list of transactions where we have a cache hit.
///
/// This function will:
/// 1) Retrieve all the eventual inscriptions previously stored in DB for the block  
/// 2) Traverse the list of transaction present in the block (except coinbase).
/// 3) Check if the transaction is present in the cache L1 and augment the cache hit list accordingly and move on to the
///     next transaction.
/// 4) Check if the transaction was processed in the pastand move on to the next transaction.
/// 5) Augment the list of transaction to process.
///
/// # Todos / Optimizations
/// - DB query (inscriptions + locations) could be expensive.
///
fn get_transactions_to_process(
    block: &BitcoinBlockData,
    cache_l1: &mut BTreeMap<(TransactionIdentifier, usize, u64), TraversalResult>,
) -> (
    HashSet<(TransactionIdentifier, usize, u64)>,
    Vec<(TransactionIdentifier, usize, u64)>,
) {
    let mut transactions_ids = HashSet::new();
    let mut l1_cache_hits = vec![];

    for tx in block.transactions.iter().skip(1) {
        let inputs = tx
            .metadata
            .inputs
            .iter()
            .map(|i| i.previous_output.value)
            .collect::<Vec<u64>>();

        // Have a new inscription been revealed, if so, are looking at a re-inscription
        for ordinal_event in tx.metadata.ordinal_operations.iter() {
            let inscription_data = match ordinal_event {
                OrdinalOperation::InscriptionRevealed(inscription_data) => inscription_data,
                OrdinalOperation::InscriptionTransferred(_) => {
                    continue;
                }
            };

            let (input_index, relative_offset) = match inscription_data.inscription_pointer {
                Some(pointer) => resolve_absolute_pointer(&inputs, pointer),
                None => (inscription_data.inscription_input_index, 0),
            };

            let key = (
                tx.transaction_identifier.clone(),
                input_index,
                relative_offset,
            );
            if cache_l1.contains_key(&key) {
                l1_cache_hits.push(key);
                continue;
            }

            if transactions_ids.contains(&key) {
                continue;
            }

            // Enqueue for traversals
            transactions_ids.insert(key);
        }
    }
    (transactions_ids, l1_cache_hits)
}

pub fn get_jubilee_block_height(network: &Network) -> u64 {
    match network {
        Network::Bitcoin => 824544,
        Network::Regtest => 110,
        Network::Signet => 175392,
        Network::Testnet => 2544192,
        _ => unreachable!(),
    }
}

pub fn get_bitcoin_network(network: &BitcoinNetwork) -> Network {
    match network {
        BitcoinNetwork::Mainnet => Network::Bitcoin,
        BitcoinNetwork::Regtest => Network::Regtest,
        BitcoinNetwork::Testnet => Network::Testnet,
        BitcoinNetwork::Signet => Network::Signet,
    }
}

/// Given a `BitcoinBlockData` that have been augmented with the functions `parse_inscriptions_in_raw_tx`,
/// `parse_inscriptions_in_standardized_tx` or `parse_inscriptions_and_standardize_block`, mutate the ordinals drafted
/// informations with actual, consensus data.
pub async fn update_block_inscriptions_with_consensus_sequence_data(
    block: &mut BitcoinBlockData,
    sequence_cursor: &mut SequenceCursor,
    inscriptions_data: &mut BTreeMap<(TransactionIdentifier, usize, u64), TraversalResult>,
    db_tx: &Transaction<'_>,
    ctx: &Context,
) -> Result<(), String> {
    // Check if we've previously inscribed over any satoshi being inscribed to in this new block. This would be a reinscription.
    let mut reinscriptions_data =
        ordinals_pg::get_reinscriptions_for_block(inscriptions_data, db_tx).await?;
    // Keep a reference of inscribed satoshis that will go towards miner fees. These would be unbound inscriptions.
    let mut sat_overflows = VecDeque::new();
    let network = get_bitcoin_network(&block.metadata.network);
    let block_height = block.block_identifier.index;

    for (tx_index, tx) in block.transactions.iter_mut().enumerate() {
        update_tx_inscriptions_with_consensus_sequence_data(
            tx,
            tx_index,
            &block.block_identifier,
            sequence_cursor,
            &network,
            inscriptions_data,
            &mut sat_overflows,
            &mut reinscriptions_data,
            db_tx,
            ctx,
        )
        .await?;
    }

    // Assign inscription numbers to remaining unbound inscriptions.
    while let Some((tx_index, op_index)) = sat_overflows.pop_front() {
        let OrdinalOperation::InscriptionRevealed(ref mut inscription_data) =
            block.transactions[tx_index].metadata.ordinal_operations[op_index]
        else {
            continue;
        };

        let is_cursed = inscription_data.curse_type.is_some();
        let inscription_number = sequence_cursor
            .pick_next(is_cursed, block_height, &network, db_tx)
            .await?;
        inscription_data.inscription_number = inscription_number;
        sequence_cursor.increment(is_cursed, db_tx).await?;

        // Also assign an unbound sequence number and set outpoint to all zeros, just like `ord`.
        let unbound_sequence = sequence_cursor.increment_unbound(db_tx).await?;
        inscription_data.satpoint_post_inscription =
            format!("{UNBOUND_INSCRIPTION_SATPOINT}:{unbound_sequence}");
        inscription_data.ordinal_offset = unbound_sequence as u64;
        inscription_data.unbound_sequence = Some(unbound_sequence);
        try_debug!(
            ctx,
            "Unbound inscription {inscription_id} (#{inscription_number}) detected on Satoshi {ordinal_number} \
            (block #{block_height}, {transfers} transfers)",
            inscription_id = &inscription_data.inscription_id,
            inscription_number = inscription_data.get_inscription_number(),
            ordinal_number = inscription_data.ordinal_number,
            transfers = inscription_data.transfers_pre_inscription
        );
    }
    Ok(())
}

/// Given a `BitcoinTransactionData` that have been augmented with `parse_inscriptions_in_standardized_tx`, mutate the ordinals
/// drafted informations with actual, consensus data, by using informations from `inscription_data` and `reinscription_data`.
///
/// Transactions are not fully correct from a consensus point of view state transient state after the execution of this function.
async fn update_tx_inscriptions_with_consensus_sequence_data(
    tx: &mut BitcoinTransactionData,
    tx_index: usize,
    block_identifier: &BlockIdentifier,
    sequence_cursor: &mut SequenceCursor,
    network: &Network,
    inscriptions_data: &mut BTreeMap<(TransactionIdentifier, usize, u64), TraversalResult>,
    sats_overflows: &mut VecDeque<(usize, usize)>,
    reinscriptions_data: &mut HashMap<u64, String>,
    db_tx: &Transaction<'_>,
    ctx: &Context,
) -> Result<bool, String> {
    if tx.metadata.ordinal_operations.is_empty() {
        return Ok(false);
    }

    let tx_input_values = tx
        .metadata
        .inputs
        .iter()
        .map(|i| i.previous_output.value)
        .collect::<Vec<u64>>();
    let mut mut_operations = vec![];
    mut_operations.append(&mut tx.metadata.ordinal_operations);

    let mut inscription_subindex = 0;
    for (op_index, op) in mut_operations.iter_mut().enumerate() {
        let (mut is_cursed, inscription) = match op {
            OrdinalOperation::InscriptionRevealed(inscription) => {
                (inscription.curse_type.as_ref().is_some(), inscription)
            }
            OrdinalOperation::InscriptionTransferred(_) => continue,
        };

        let (input_index, relative_offset) = match inscription.inscription_pointer {
            Some(pointer) => resolve_absolute_pointer(&tx_input_values, pointer),
            None => (inscription.inscription_input_index, 0),
        };

        let transaction_identifier = tx.transaction_identifier.clone();
        let inscription_id = format_inscription_id(&transaction_identifier, inscription_subindex);
        let traversal =
            match inscriptions_data.get(&(transaction_identifier, input_index, relative_offset)) {
                Some(traversal) => traversal,
                None => {
                    return Err(format!(
                        "Unable to retrieve backward traversal result for inscription in tx {}",
                        tx.transaction_identifier.hash
                    ));
                }
            };

        // Do we need to curse the inscription? Is this inscription re-inscribing an existing blessed inscription?
        let mut inscription_number = sequence_cursor
            .pick_next(is_cursed, block_identifier.index, network, db_tx)
            .await?;
        let mut curse_type_override = None;
        if !is_cursed {
            if let Some(existing_inscription_id) =
                reinscriptions_data.get(&traversal.ordinal_number)
            {
                try_debug!(
                    ctx,
                    "Satoshi {ordinal_number} was previously inscribed with blessed inscription {existing_inscription_id}, \
                    cursing inscription {cursed_id}",
                    ordinal_number = traversal.ordinal_number,
                    cursed_id = &traversal.get_inscription_id()
                );
                is_cursed = true;
                inscription_number = sequence_cursor
                    .pick_next(is_cursed, block_identifier.index, network, db_tx)
                    .await?;
                curse_type_override = Some(OrdinalInscriptionCurseType::Reinscription);
                Charm::Reinscription.set(&mut inscription.charms);
            }
        };

        inscription.inscription_id = inscription_id;
        inscription.inscription_number = inscription_number;
        inscription.ordinal_offset = traversal.get_ordinal_coinbase_offset();
        inscription.ordinal_block_height = traversal.get_ordinal_coinbase_height();
        inscription.ordinal_number = traversal.ordinal_number;
        inscription.transfers_pre_inscription = traversal.transfers;
        inscription.inscription_fee = tx.metadata.fee;
        inscription.tx_index = tx_index;
        inscription.curse_type = match curse_type_override {
            Some(curse_type) => Some(curse_type),
            None => inscription.curse_type.take(),
        };

        inscription.charms |= Sat(traversal.ordinal_number).charms();
        if is_cursed {
            if block_identifier.index >= get_jubilee_block_height(network) {
                Charm::Vindicated.set(&mut inscription.charms);
            } else {
                Charm::Cursed.set(&mut inscription.charms);
            }
        }

        let (destination, satpoint_post_transfer, output_value) =
            compute_satpoint_post_transfer(&*tx, input_index, relative_offset, network, ctx);
        inscription.satpoint_post_inscription = satpoint_post_transfer;
        inscription_subindex += 1;

        match destination {
            OrdinalInscriptionTransferDestination::SpentInFees => {
                // Inscriptions are assigned inscription numbers starting at zero, first by the
                // order reveal transactions appear in blocks, and the order that reveal envelopes
                // appear in those transactions.
                // Due to a historical bug in `ord` which cannot be fixed without changing a great
                // many inscription numbers, inscriptions which are revealed and then immediately
                // spent to fees are numbered as if they appear last in the block in which they
                // are revealed.
                sats_overflows.push_back((tx_index, op_index));
                Charm::Unbound.set(&mut inscription.charms);
                continue;
            }
            OrdinalInscriptionTransferDestination::Burnt(_) => {
                Charm::Burned.set(&mut inscription.charms);
            }
            OrdinalInscriptionTransferDestination::Transferred(address) => {
                inscription.inscription_output_value = output_value.unwrap_or(0);
                inscription.inscriber_address = Some(address);
                if output_value.is_none() {
                    Charm::Lost.set(&mut inscription.charms);
                }
            }
        };

        if !is_cursed {
            // The reinscriptions_data needs to be augmented as we go, to handle transaction chaining.
            reinscriptions_data.insert(traversal.ordinal_number, traversal.get_inscription_id());
        }

        try_debug!(
            ctx,
            "Inscription reveal {inscription_id} (#{inscription_number}) detected on Satoshi {ordinal_number} \
            at block #{block_index}",
            inscription_id = &inscription.inscription_id,
            inscription_number = inscription.get_inscription_number(),
            ordinal_number = inscription.ordinal_number,
            block_index = block_identifier.index
        );
        sequence_cursor.increment(is_cursed, db_tx).await?;
    }
    tx.metadata.ordinal_operations.append(&mut mut_operations);

    Ok(true)
}

#[cfg(test)]
mod test {
    use std::collections::BTreeMap;

    use bitcoind::{
        types::{
            bitcoin::{OutPoint, TxIn, TxOut},
            OrdinalInscriptionCurseType, OrdinalInscriptionNumber, OrdinalInscriptionRevealData,
            OrdinalOperation, TransactionIdentifier,
        },
        utils::Context,
    };
    use ord::charm::Charm;
    use postgres::{pg_begin, pg_pool_client};
    use test_case::test_case;

    use super::update_block_inscriptions_with_consensus_sequence_data;
    use crate::{
        core::{
            protocol::{satoshi_numbering::TraversalResult, sequence_cursor::SequenceCursor},
            test_builders::{TestBlockBuilder, TestTransactionBuilder},
        },
        db::{
            ordinals_pg::{self, insert_block},
            pg_reset_db, pg_test_connection, pg_test_connection_pool,
        },
    };

    #[test_case(None => Ok(("0000000000000000000000000000000000000000000000000000000000000000:0:0".into(), Some(0))); "first unbound sequence")]
    #[test_case(Some(230) => Ok(("0000000000000000000000000000000000000000000000000000000000000000:0:231".into(), Some(231))); "next unbound sequence")]
    #[tokio::test]
    async fn unbound_inscription_sequence(
        curr_sequence: Option<i64>,
    ) -> Result<(String, Option<i64>), String> {
        let ctx = Context::empty();
        let mut sequence_cursor = SequenceCursor::new();
        let mut cache_l1 = BTreeMap::new();
        let tx_id = TransactionIdentifier {
            hash: "0xb4722ad74e7092a194e367f2ec0609994ef7a006db4f9b9d055b46cfb6514e06".into(),
        };
        let input_index = 1;

        cache_l1.insert(
            (tx_id.clone(), input_index, 0),
            TraversalResult {
                inscription_number: OrdinalInscriptionNumber {
                    classic: 0,
                    jubilee: 0,
                },
                inscription_input_index: input_index,
                transaction_identifier_inscription: tx_id.clone(),
                ordinal_number: 817263817263,
                transfers: 0,
            },
        );
        let mut pg_client = pg_test_connection().await;
        ordinals_pg::migrate(&mut pg_client).await?;
        let result = {
            let mut ord_client = pg_pool_client(&pg_test_connection_pool()).await?;
            let client = pg_begin(&mut ord_client).await?;

            if let Some(curr_sequence) = curr_sequence {
                // Simulate previous unbound sequence
                let mut tx = TestTransactionBuilder::new_with_operation().build();
                if let OrdinalOperation::InscriptionRevealed(data) =
                    &mut tx.metadata.ordinal_operations[0]
                {
                    data.unbound_sequence = Some(curr_sequence);
                };
                let block = TestBlockBuilder::new().transactions(vec![tx]).build();
                insert_block(&block, &client).await?;
            }

            // Insert new block
            let mut block = TestBlockBuilder::new()
                .height(878878)
                // Coinbase
                .add_transaction(TestTransactionBuilder::new().build())
                .add_transaction(
                    TestTransactionBuilder::new()
                        .hash(tx_id.hash.clone())
                        // Normal input
                        .add_input(TxIn {
                            previous_output: OutPoint {
                                txid: TransactionIdentifier { hash: "0xf181aa98f2572879bd02278c72c83c7eaac2db82af713d1d239fc41859b2a26e".into() },
                                vout: 0,
                                value: 8000,
                                block_height: 884200,
                            },
                            script_sig: "0x00".into(),
                            sequence: 0,
                            witness: vec!["0x00".into()],
                        })
                        // Goes to fees
                        .add_input(TxIn {
                            previous_output: OutPoint {
                                txid: TransactionIdentifier { hash: "0xf181aa98f2572879bd02278c72c83c7eaac2db82af713d1d239fc41859b2a26e".into() },
                                vout: 1,
                                value: 250,
                                block_height: 884200,
                            },
                            script_sig: "0x00".into(),
                            sequence: 0,
                            witness: vec!["0x00".into()],
                        })
                        .add_output(TxOut { value: 8000, script_pubkey: "0x5120694b38ea24908e86a857279105c376a82cd1556f51655abb2ebef398b57daa8b".into() })
                        .add_ordinal_operation(OrdinalOperation::InscriptionRevealed(
                            OrdinalInscriptionRevealData {
                                content_bytes: "0x101010".into(),
                                content_type: "text/plain".into(),
                                content_length: 3,
                                inscription_number: OrdinalInscriptionNumber {
                                    classic: 0,
                                    jubilee: 0,
                                },
                                inscription_fee: 0,
                                inscription_output_value: 0,
                                inscription_id: "".into(),
                                inscription_input_index: input_index,
                                inscription_pointer: Some(8000),
                                inscriber_address: Some("bc1pd99n363yjz8gd2zhy7gstsmk4qkdz4t029j44wewhmee3dta429sm5xqrd".into()),
                                delegate: None,
                                metaprotocol: None,
                                metadata: None,
                                parents: vec![],
                                ordinal_number: 0,
                                ordinal_block_height: 0,
                                ordinal_offset: 0,
                                tx_index: 1,
                                transfers_pre_inscription: 0,
                                satpoint_post_inscription: "".into(),
                                curse_type: Some(OrdinalInscriptionCurseType::DuplicateField),
                                charms: 0,
                                unbound_sequence: None,
                            },
                        ))
                        .build(),
                )
                .build();

            update_block_inscriptions_with_consensus_sequence_data(
                &mut block,
                &mut sequence_cursor,
                &mut cache_l1,
                &client,
                &ctx,
            )
            .await?;

            let result = &block.transactions[1].metadata.ordinal_operations[0];
            let data = match result {
                OrdinalOperation::InscriptionRevealed(data) => data,
                _ => unreachable!(),
            };
            Ok((
                data.satpoint_post_inscription.clone(),
                data.unbound_sequence,
            ))
        };
        pg_reset_db(&mut pg_client).await?;

        result
    }

    #[test_case((884207, false, 1262349832364434, "0x5120694b38ea24908e86a857279105c376a82cd1556f51655abb2ebef398b57daa8b".into()) => Ok(vec![]); "common sat")]
    #[test_case((884207, false, 0, "0x5120694b38ea24908e86a857279105c376a82cd1556f51655abb2ebef398b57daa8b".into()) => Ok(vec![Charm::Coin, Charm::Mythic, Charm::Palindrome]); "mythic sat")]
    #[test_case((884207, false, 1050000000000000, "0x5120694b38ea24908e86a857279105c376a82cd1556f51655abb2ebef398b57daa8b".into()) => Ok(vec![Charm::Coin, Charm::Epic]); "epic sat")]
    #[test_case((884207, false, 123454321, "0x5120694b38ea24908e86a857279105c376a82cd1556f51655abb2ebef398b57daa8b".into()) => Ok(vec![Charm::Palindrome]); "palindrome sat")]
    #[test_case((884207, false, 1262349832364434, "0x00".into()) => Ok(vec![Charm::Burned]); "burned inscription")]
    #[test_case((780000, true, 1262349832364434, "0x5120694b38ea24908e86a857279105c376a82cd1556f51655abb2ebef398b57daa8b".into()) => Ok(vec![Charm::Cursed]); "cursed inscription")]
    #[test_case((884207, true, 1262349832364434, "0x5120694b38ea24908e86a857279105c376a82cd1556f51655abb2ebef398b57daa8b".into()) => Ok(vec![Charm::Vindicated]); "vindicated inscription")]
    #[tokio::test]
    async fn inscription_charms(
        (block_height, cursed, ordinal_number, script_pubkey): (u64, bool, u64, String),
    ) -> Result<Vec<Charm>, String> {
        let ctx = Context::empty();
        let mut sequence_cursor = SequenceCursor::new();
        let mut cache_l1 = BTreeMap::new();
        let tx_id = TransactionIdentifier {
            hash: "b4722ad74e7092a194e367f2ec0609994ef7a006db4f9b9d055b46cfb6514e06".into(),
        };
        cache_l1.insert(
            (tx_id.clone(), 0, 0),
            TraversalResult {
                inscription_number: OrdinalInscriptionNumber {
                    classic: if cursed { -1 } else { 0 },
                    jubilee: 0,
                },
                inscription_input_index: 0,
                transaction_identifier_inscription: tx_id,
                ordinal_number,
                transfers: 0,
            },
        );
        let mut pg_client = pg_test_connection().await;
        ordinals_pg::migrate(&mut pg_client).await?;
        let result = {
            let mut ord_client = pg_pool_client(&pg_test_connection_pool()).await?;
            let client = pg_begin(&mut ord_client).await?;

            let mut block = TestBlockBuilder::new()
                .height(block_height)
                // Coinbase
                .add_transaction(TestTransactionBuilder::new().build())
                .add_transaction(
                    TestTransactionBuilder::new()
                        .hash(
                            "b4722ad74e7092a194e367f2ec0609994ef7a006db4f9b9d055b46cfb6514e06"
                                .into(),
                        )
                        .add_input(TxIn {
                            previous_output: OutPoint {
                                txid: TransactionIdentifier { hash: "f181aa98f2572879bd02278c72c83c7eaac2db82af713d1d239fc41859b2a26e".into() },
                                vout: 0,
                                value: 10000,
                                block_height: 884200,
                            },
                            script_sig: "0x00".into(),
                            sequence: 0,
                            witness: vec!["0x00".into()],
                        })
                        .add_output(TxOut { value: 8000, script_pubkey })
                        .add_ordinal_operation(OrdinalOperation::InscriptionRevealed(
                            OrdinalInscriptionRevealData {
                                content_bytes: "0x101010".into(),
                                content_type: "text/plain".into(),
                                content_length: 3,
                                inscription_number: OrdinalInscriptionNumber {
                                    classic: if cursed { -1 } else { 0 },
                                    jubilee: 0,
                                },
                                inscription_fee: 0,
                                inscription_output_value: 0,
                                inscription_id: "".into(),
                                inscription_input_index: 0,
                                inscription_pointer: Some(0),
                                inscriber_address: Some("bc1pd99n363yjz8gd2zhy7gstsmk4qkdz4t029j44wewhmee3dta429sm5xqrd".into()),
                                delegate: None,
                                metaprotocol: None,
                                metadata: None,
                                parents: vec![],
                                ordinal_number: 0,
                                ordinal_block_height: 0,
                                ordinal_offset: 0,
                                tx_index: 0,
                                transfers_pre_inscription: 0,
                                satpoint_post_inscription: "".into(),
                                curse_type: if cursed { Some(OrdinalInscriptionCurseType::Generic) } else { None },
                                charms: 0,
                                unbound_sequence: None,
                            },
                        ))
                        .build(),
                )
                .build();

            update_block_inscriptions_with_consensus_sequence_data(
                &mut block,
                &mut sequence_cursor,
                &mut cache_l1,
                &client,
                &ctx,
            )
            .await?;

            let result = &block.transactions[1].metadata.ordinal_operations[0];
            let charms = match result {
                OrdinalOperation::InscriptionRevealed(data) => data.charms,
                _ => unreachable!(),
            };
            Ok(Charm::charms(charms))
        };
        pg_reset_db(&mut pg_client).await?;

        result
    }
}<|MERGE_RESOLUTION|>--- conflicted
+++ resolved
@@ -65,11 +65,7 @@
     ctx: &Context,
 ) -> Result<bool, String> {
     let inner_ctx = ctx.clone();
-<<<<<<< HEAD
-=======
-    let a = 23;
     let block_height = block.block_identifier.index;
->>>>>>> a8eb298b
 
     try_debug!(
         inner_ctx,
