--- conflicted
+++ resolved
@@ -162,11 +162,9 @@
                 return Err(format!("Failed to update block inscriptions: {}", e));
             }
         }
-<<<<<<< HEAD
         prometheus.metrics_record_inscription_computation_time(
             computation_start.elapsed().as_millis() as f64,
         );
-=======
         augment_block_with_transfers(
             block,
             &ord_tx,
@@ -175,7 +173,6 @@
             &mut transfers_count,
         )
         .await?;
->>>>>>> d4935655
 
         if let Err(e) = augment_block_with_transfers(block, &ord_tx, ctx).await {
             return Err(format!("Failed to augment block with transfers: {}", e));
@@ -228,13 +225,9 @@
             return Err(format!("unable to commit ordinals pg transaction: {}", e));
         }
     }
-
-<<<<<<< HEAD
     // Record overall processing time
     prometheus.metrics_record_block_processing_time(stopwatch.elapsed().as_millis() as f64);
-=======
     let elapsed = stopwatch.elapsed();
->>>>>>> d4935655
 
     try_info!(
         ctx,
