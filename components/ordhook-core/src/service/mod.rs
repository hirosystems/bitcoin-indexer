mod http_api;
pub mod observers;
mod runloops;

use crate::config::{Config, PredicatesApi};
use crate::core::pipeline::download_and_pipeline_blocks;
use crate::core::pipeline::processors::block_archiving::start_block_archiving_processor;
use crate::core::pipeline::processors::inscription_indexing::process_block;
use crate::core::pipeline::processors::start_inscription_indexing_processor;
use crate::core::pipeline::processors::transfers_recomputing::start_transfers_recomputing_processor;
use crate::core::protocol::inscription_parsing::{
    get_inscriptions_revealed_in_block, get_inscriptions_transferred_in_block,
    parse_inscriptions_in_standardized_block,
};
use crate::core::protocol::inscription_sequencing::SequenceCursor;
use crate::core::{new_traversals_lazy_cache, should_sync_ordhook_db, should_sync_rocks_db};
use crate::db::{
    delete_data_in_ordhook_db, insert_entry_in_blocks, open_ordhook_db_conn_rocks_db_loop,
    open_readwrite_ordhook_db_conn, open_readwrite_ordhook_dbs, update_inscriptions_with_block,
    update_locations_with_block, BlockBytesCursor, TransactionBytesCursor,
};
use crate::db::{
    find_last_block_inserted, find_missing_blocks, run_compaction,
    update_sequence_metadata_with_block,
};
use crate::scan::bitcoin::process_block_with_predicates;
use crate::service::http_api::start_predicate_api_server;
use crate::service::observers::{
    create_and_consolidate_chainhook_config_with_predicates, insert_entry_in_observers,
    open_readwrite_observers_db_conn, remove_entry_from_observers, update_observer_progress,
    update_observer_streaming_enabled, ObserverReport,
};
use crate::service::runloops::start_bitcoin_scan_runloop;
use chainhook_sdk::chainhooks::bitcoin::BitcoinChainhookOccurrencePayload;
use chainhook_sdk::chainhooks::types::{
    BitcoinChainhookSpecification, ChainhookFullSpecification, ChainhookSpecification,
};
use chainhook_sdk::observer::{
    start_event_observer, BitcoinBlockDataCached, DataHandlerEvent, EventObserverConfig,
    HandleBlock, ObserverCommand, ObserverEvent, ObserverSidecar,
};
use chainhook_sdk::types::{BitcoinBlockData, BlockIdentifier};
use chainhook_sdk::utils::{BlockHeights, Context};
use crossbeam_channel::unbounded;
use crossbeam_channel::{select, Sender};
use dashmap::DashMap;
use fxhash::FxHasher;

use std::collections::BTreeMap;
use std::hash::BuildHasherDefault;
use std::sync::mpsc::channel;
use std::sync::Arc;

pub struct Service {
    pub config: Config,
    pub ctx: Context,
}

impl Service {
    pub fn new(config: Config, ctx: Context) -> Self {
        Self { config, ctx }
    }

    pub async fn run(
        &mut self,
        predicates: Vec<BitcoinChainhookSpecification>,
        predicate_activity_relayer: Option<
            crossbeam_channel::Sender<BitcoinChainhookOccurrencePayload>,
        >,
        check_blocks_integrity: bool,
    ) -> Result<(), String> {
        let mut event_observer_config = self.config.get_event_observer_config();

        // Catch-up with chain tip
<<<<<<< HEAD
        let chain_tip_height = self.catch_up_with_chain_tip(false, false).await?;
=======
        let chain_tip_height = self
            .catch_up_with_chain_tip(false, check_blocks_integrity)
            .await?;
>>>>>>> 4e7bdc67
        info!(
            self.ctx.expect_logger(),
            "Database up to date, service will start streaming blocks"
        );

        // Sidecar channels setup
        let observer_sidecar = self.set_up_observer_sidecar_runloop()?;

        // Create the chainhook runloop tx/rx comms
        let (observer_command_tx, observer_command_rx) = channel();
        let (observer_event_tx, observer_event_rx) = crossbeam_channel::unbounded();
        let ordhook_config = self.config.get_ordhook_config();
        let inner_ctx = if ordhook_config.logs.chainhook_internals {
            self.ctx.clone()
        } else {
            Context::empty()
        };

        // Observers handling
        // 1) update event_observer_config with observers ready to be used
        // 2) catch-up outdated observers by dispatching replays
        let (chainhook_config, outdated_observers) =
            create_and_consolidate_chainhook_config_with_predicates(
                predicates,
                chain_tip_height,
                predicate_activity_relayer.is_some(),
                &self.config,
                &self.ctx,
            )?;
        // Dispatch required replays
        for outdated_observer_spec in outdated_observers.into_iter() {
            let _ = observer_command_tx.send(ObserverCommand::RegisterPredicate(
                ChainhookFullSpecification::Bitcoin(outdated_observer_spec),
            ));
        }
        event_observer_config.chainhook_config = Some(chainhook_config);

        let _ = start_event_observer(
            event_observer_config,
            observer_command_tx.clone(),
            observer_command_rx,
            Some(observer_event_tx),
            Some(observer_sidecar),
            inner_ctx,
        );

        // If HTTP Predicates API is on, we start:
        // - Thread pool in charge of performing replays
        // - API server
        self.start_main_runloop_with_dynamic_predicates(
            &observer_command_tx,
            observer_event_rx,
            predicate_activity_relayer,
        )?;
        Ok(())
    }

    pub async fn start_event_observer(
        &mut self,
        observer_sidecar: ObserverSidecar,
    ) -> Result<
        (
            std::sync::mpsc::Sender<ObserverCommand>,
            crossbeam_channel::Receiver<ObserverEvent>,
        ),
        String,
    > {
        let mut event_observer_config = self.config.get_event_observer_config();
        let (chainhook_config, _) = create_and_consolidate_chainhook_config_with_predicates(
            vec![],
            0,
            true,
            &self.config,
            &self.ctx,
        )?;

        event_observer_config.chainhook_config = Some(chainhook_config);

        let ordhook_config = self.config.get_ordhook_config();

        // Create the chainhook runloop tx/rx comms
        let (observer_command_tx, observer_command_rx) = channel();
        let (observer_event_tx, observer_event_rx) = crossbeam_channel::unbounded();

        let inner_ctx = if ordhook_config.logs.chainhook_internals {
            self.ctx.clone()
        } else {
            Context::empty()
        };

        let _ = start_event_observer(
            event_observer_config.clone(),
            observer_command_tx.clone(),
            observer_command_rx,
            Some(observer_event_tx),
            Some(observer_sidecar),
            inner_ctx,
        );

        Ok((observer_command_tx, observer_event_rx))
    }

    pub fn start_main_runloop(
        &self,
        _observer_command_tx: &std::sync::mpsc::Sender<ObserverCommand>,
        observer_event_rx: crossbeam_channel::Receiver<ObserverEvent>,
        predicate_activity_relayer: Option<
            crossbeam_channel::Sender<BitcoinChainhookOccurrencePayload>,
        >,
    ) -> Result<(), String> {
        loop {
            let event = match observer_event_rx.recv() {
                Ok(cmd) => cmd,
                Err(e) => {
                    error!(
                        self.ctx.expect_logger(),
                        "Error: broken channel {}",
                        e.to_string()
                    );
                    break;
                }
            };
            match event {
                ObserverEvent::BitcoinPredicateTriggered(data) => {
                    if let Some(ref tx) = predicate_activity_relayer {
                        let _ = tx.send(data);
                    }
                }
                ObserverEvent::Terminate => {
                    info!(self.ctx.expect_logger(), "Terminating runloop");
                    break;
                }
                _ => {}
            }
        }
        Ok(())
    }

    pub fn start_main_runloop_with_dynamic_predicates(
        &self,
        observer_command_tx: &std::sync::mpsc::Sender<ObserverCommand>,
        observer_event_rx: crossbeam_channel::Receiver<ObserverEvent>,
        predicate_activity_relayer: Option<
            crossbeam_channel::Sender<BitcoinChainhookOccurrencePayload>,
        >,
    ) -> Result<(), String> {
        let (bitcoin_scan_op_tx, bitcoin_scan_op_rx) = crossbeam_channel::unbounded();
        let ctx = self.ctx.clone();
        let config = self.config.clone();
        let observer_command_tx_moved = observer_command_tx.clone();
        let _ = hiro_system_kit::thread_named("Bitcoin scan runloop")
            .spawn(move || {
                start_bitcoin_scan_runloop(
                    &config,
                    bitcoin_scan_op_rx,
                    observer_command_tx_moved,
                    &ctx,
                );
            })
            .expect("unable to spawn thread");

        if let PredicatesApi::On(ref api_config) = self.config.http_api {
            info!(
                self.ctx.expect_logger(),
                "Listening on port {} for chainhook predicate registrations", api_config.http_port
            );
            let ctx = self.ctx.clone();
            let api_config = api_config.clone();
            let moved_observer_command_tx = observer_command_tx.clone();
            let db_dir_path = self.config.expected_cache_path();
            // Test and initialize a database connection
            let _ = hiro_system_kit::thread_named("HTTP Predicate API").spawn(move || {
                let future = start_predicate_api_server(
                    api_config.http_port,
                    db_dir_path,
                    moved_observer_command_tx,
                    ctx,
                );
                let _ = hiro_system_kit::nestable_block_on(future);
            });
        }

        loop {
            let event = match observer_event_rx.recv() {
                Ok(cmd) => cmd,
                Err(e) => {
                    error!(
                        self.ctx.expect_logger(),
                        "Error: broken channel {}",
                        e.to_string()
                    );
                    break;
                }
            };
            match event {
                ObserverEvent::PredicateRegistered(spec) => {
                    // If start block specified, use it.
                    // If no start block specified, depending on the nature the hook, we'd like to retrieve:
                    // - contract-id
                    let observers_db_conn = match open_readwrite_observers_db_conn(
                        &self.config.expected_cache_path(),
                        &self.ctx,
                    ) {
                        Ok(con) => con,
                        Err(e) => {
                            error!(
                                self.ctx.expect_logger(),
                                "unable to register predicate: {}",
                                e.to_string()
                            );
                            continue;
                        }
                    };
                    let report = ObserverReport::default();
                    insert_entry_in_observers(&spec, &report, &observers_db_conn, &self.ctx);
                    match spec {
                        ChainhookSpecification::Stacks(_predicate_spec) => {}
                        ChainhookSpecification::Bitcoin(predicate_spec) => {
                            let _ = bitcoin_scan_op_tx.send(predicate_spec);
                        }
                    }
                }
                ObserverEvent::PredicateEnabled(spec) => {
                    let observers_db_conn = match open_readwrite_observers_db_conn(
                        &self.config.expected_cache_path(),
                        &self.ctx,
                    ) {
                        Ok(con) => con,
                        Err(e) => {
                            error!(
                                self.ctx.expect_logger(),
                                "unable to enable observer: {}",
                                e.to_string()
                            );
                            continue;
                        }
                    };
                    update_observer_streaming_enabled(
                        &spec.uuid(),
                        true,
                        &observers_db_conn,
                        &self.ctx,
                    );
                }
                ObserverEvent::PredicateDeregistered(spec) => {
                    let observers_db_conn = match open_readwrite_observers_db_conn(
                        &self.config.expected_cache_path(),
                        &self.ctx,
                    ) {
                        Ok(con) => con,
                        Err(e) => {
                            error!(
                                self.ctx.expect_logger(),
                                "unable to deregister observer: {}",
                                e.to_string()
                            );
                            continue;
                        }
                    };
                    remove_entry_from_observers(&spec.uuid(), &observers_db_conn, &self.ctx);
                }
                ObserverEvent::BitcoinPredicateTriggered(data) => {
                    if let Some(ref tip) = data.apply.last() {
                        let observers_db_conn = match open_readwrite_observers_db_conn(
                            &self.config.expected_cache_path(),
                            &self.ctx,
                        ) {
                            Ok(con) => con,
                            Err(e) => {
                                error!(
                                    self.ctx.expect_logger(),
                                    "unable to update observer: {}",
                                    e.to_string()
                                );
                                continue;
                            }
                        };
                        let last_block_height_update = tip.block.block_identifier.index;
                        update_observer_progress(
                            &data.chainhook.uuid,
                            last_block_height_update,
                            &observers_db_conn,
                            &self.ctx,
                        )
                    }
                    if let Some(ref tx) = predicate_activity_relayer {
                        let _ = tx.send(data);
                    }
                }
                ObserverEvent::Terminate => {
                    info!(self.ctx.expect_logger(), "Terminating runloop");
                    break;
                }
                _ => {}
            }
        }

        Ok(())
    }

    pub fn set_up_observer_config(
        &self,
        predicates: Vec<BitcoinChainhookSpecification>,
        enable_internal_trigger: bool,
    ) -> Result<
        (
            EventObserverConfig,
            Option<crossbeam_channel::Receiver<DataHandlerEvent>>,
        ),
        String,
    > {
        let mut event_observer_config = self.config.get_event_observer_config();
        let (chainhook_config, _) = create_and_consolidate_chainhook_config_with_predicates(
            predicates,
            0,
            enable_internal_trigger,
            &self.config,
            &self.ctx,
        )?;
        event_observer_config.chainhook_config = Some(chainhook_config);
        let data_rx = if enable_internal_trigger {
            let (tx, rx) = crossbeam_channel::bounded(256);
            event_observer_config.data_handler_tx = Some(tx);
            Some(rx)
        } else {
            None
        };
        Ok((event_observer_config, data_rx))
    }

    pub fn set_up_observer_sidecar_runloop(&self) -> Result<ObserverSidecar, String> {
        let (block_mutator_in_tx, block_mutator_in_rx) = crossbeam_channel::unbounded();
        let (block_mutator_out_tx, block_mutator_out_rx) = crossbeam_channel::unbounded();
        let (chain_event_notifier_tx, chain_event_notifier_rx) = crossbeam_channel::unbounded();
        let observer_sidecar = ObserverSidecar {
            bitcoin_blocks_mutator: Some((block_mutator_in_tx, block_mutator_out_rx)),
            bitcoin_chain_event_notifier: Some(chain_event_notifier_tx),
        };
        let cache_l2 = Arc::new(new_traversals_lazy_cache(
            self.config.limits.max_caching_memory_size_mb,
        ));
        let ctx = self.ctx.clone();
        let config = self.config.clone();

        let _ = hiro_system_kit::thread_named("Observer Sidecar Runloop").spawn(move || loop {
            select! {
                recv(block_mutator_in_rx) -> msg => {
                    if let Ok((mut blocks_to_mutate, blocks_ids_to_rollback)) = msg {
                        chainhook_sidecar_mutate_blocks(
                            &mut blocks_to_mutate,
                            &blocks_ids_to_rollback,
                            &cache_l2,
                            &config,
                            &ctx,
                        );
                        let _ = block_mutator_out_tx.send(blocks_to_mutate);
                    }
                }
                recv(chain_event_notifier_rx) -> msg => {
                    if let Ok(command) = msg {
                        chainhook_sidecar_mutate_ordhook_db(command, &config, &ctx)
                    }
                }
            }
        });

        Ok(observer_sidecar)
    }

    pub async fn catch_up_with_chain_tip(
        &mut self,
        rebuild_from_scratch: bool,
        compact_and_check_rocksdb_integrity: bool,
    ) -> Result<u64, String> {
        {
            if compact_and_check_rocksdb_integrity {
                let (tip, missing_blocks) = {
                    let blocks_db = open_ordhook_db_conn_rocks_db_loop(
                        false,
                        &self.config.expected_cache_path(),
                        &self.ctx,
                    );
                    let tip = find_last_block_inserted(&blocks_db);
                    info!(
                        self.ctx.expect_logger(),
                        "Checking database integrity up to block #{tip}",
                    );
                    let missing_blocks = find_missing_blocks(&blocks_db, 0, tip, &self.ctx);
                    (tip, missing_blocks)
                };
                if !missing_blocks.is_empty() {
                    info!(
                        self.ctx.expect_logger(),
                        "{} missing blocks detected, will attempt to repair data",
                        missing_blocks.len()
                    );
                    let block_ingestion_processor =
                        start_block_archiving_processor(&self.config, &self.ctx, false, None);
                    download_and_pipeline_blocks(
                        &self.config,
                        missing_blocks.into_iter().map(|x| x as u64).collect(),
                        tip.into(),
                        Some(&block_ingestion_processor),
                        10_000,
                        &self.ctx,
                    )
                    .await?;
                }
                let blocks_db_rw = open_ordhook_db_conn_rocks_db_loop(
                    false,
                    &self.config.expected_cache_path(),
                    &self.ctx,
                );
                info!(self.ctx.expect_logger(), "Running database compaction",);
                run_compaction(&blocks_db_rw, tip);
            }

            if rebuild_from_scratch {
                let blocks_db_rw = open_ordhook_db_conn_rocks_db_loop(
                    false,
                    &self.config.expected_cache_path(),
                    &self.ctx,
                );

                let inscriptions_db_conn_rw =
                    open_readwrite_ordhook_db_conn(&self.config.expected_cache_path(), &self.ctx)?;

                delete_data_in_ordhook_db(
                    767430,
                    820000,
                    &blocks_db_rw,
                    &inscriptions_db_conn_rw,
                    &self.ctx,
                )?;
            }
        }
        self.update_state(None).await
    }

    pub async fn update_state(
        &self,
        block_post_processor: Option<crossbeam_channel::Sender<BitcoinBlockData>>,
    ) -> Result<u64, String> {
        // First, make sure that rocksdb and sqlite are aligned.
        // If rocksdb.chain_tip.height <= sqlite.chain_tip.height
        // Perform some block compression until that height.
        if let Some((start_block, end_block)) = should_sync_rocks_db(&self.config, &self.ctx)? {
            let blocks_post_processor = start_block_archiving_processor(
                &self.config,
                &self.ctx,
                true,
                block_post_processor.clone(),
            );

            self.ctx.try_log(|logger| {
                info!(
                    logger,
                    "Compressing blocks (from #{start_block} to #{end_block})"
                )
            });

            let ordhook_config = self.config.get_ordhook_config();
            let first_inscription_height = ordhook_config.first_inscription_height;
            let blocks = BlockHeights::BlockRange(start_block, end_block).get_sorted_entries();
            download_and_pipeline_blocks(
                &self.config,
                blocks.into(),
                first_inscription_height,
                Some(&blocks_post_processor),
                10_000,
                &self.ctx,
            )
            .await?;
        }

        // Start predicate processor
        let mut last_block_processed = 0;
        while let Some((start_block, end_block, speed)) =
            should_sync_ordhook_db(&self.config, &self.ctx)?
        {
            if last_block_processed == end_block {
                break;
            }
            let blocks_post_processor = start_inscription_indexing_processor(
                &self.config,
                &self.ctx,
                block_post_processor.clone(),
            );

            self.ctx.try_log(|logger| {
                info!(
                    logger,
                    "Indexing inscriptions from block #{start_block} to block #{end_block}"
                )
            });

            let ordhook_config = self.config.get_ordhook_config();
            let first_inscription_height = ordhook_config.first_inscription_height;
            let blocks = BlockHeights::BlockRange(start_block, end_block).get_sorted_entries();
            download_and_pipeline_blocks(
                &self.config,
                blocks.into(),
                first_inscription_height,
                Some(&blocks_post_processor),
                speed,
                &self.ctx,
            )
            .await?;

            last_block_processed = end_block;
        }

        Ok(last_block_processed)
    }

    pub async fn replay_transfers(
        &self,
        blocks: Vec<u64>,
        block_post_processor: Option<crossbeam_channel::Sender<BitcoinBlockData>>,
    ) -> Result<(), String> {
        // Start predicate processor
        let blocks_post_processor =
            start_transfers_recomputing_processor(&self.config, &self.ctx, block_post_processor);

        let ordhook_config = self.config.get_ordhook_config();
        let first_inscription_height = ordhook_config.first_inscription_height;
        download_and_pipeline_blocks(
            &self.config,
            blocks,
            first_inscription_height,
            Some(&blocks_post_processor),
            100,
            &self.ctx,
        )
        .await?;

        Ok(())
    }
}

fn chainhook_sidecar_mutate_ordhook_db(command: HandleBlock, config: &Config, ctx: &Context) {
    let (blocks_db_rw, inscriptions_db_conn_rw) =
        match open_readwrite_ordhook_dbs(&config.expected_cache_path(), &ctx) {
            Ok(dbs) => dbs,
            Err(e) => {
                ctx.try_log(|logger| error!(logger, "Unable to open readwtite connection: {e}",));
                return;
            }
        };

    match command {
        HandleBlock::UndoBlock(block) => {
            ctx.try_log(|logger| {
                info!(
                    logger,
                    "Re-org handling: reverting changes in block #{}", block.block_identifier.index
                )
            });
            if let Err(e) = delete_data_in_ordhook_db(
                block.block_identifier.index,
                block.block_identifier.index,
                &blocks_db_rw,
                &inscriptions_db_conn_rw,
                &ctx,
            ) {
                ctx.try_log(|logger| {
                    error!(
                        logger,
                        "Unable to rollback bitcoin block {}: {e}", block.block_identifier
                    )
                });
            }
        }
        HandleBlock::ApplyBlock(block) => {
            let block_bytes = match BlockBytesCursor::from_standardized_block(&block) {
                Ok(block_bytes) => block_bytes,
                Err(e) => {
                    ctx.try_log(|logger| {
                        error!(
                            logger,
                            "Unable to compress block #{}: #{}",
                            block.block_identifier.index,
                            e.to_string()
                        )
                    });
                    return;
                }
            };
            insert_entry_in_blocks(
                block.block_identifier.index as u32,
                &block_bytes,
                true,
                &blocks_db_rw,
                &ctx,
            );
            let _ = blocks_db_rw.flush();

            update_inscriptions_with_block(&block, &inscriptions_db_conn_rw, &ctx);

            update_locations_with_block(&block, &inscriptions_db_conn_rw, &ctx);

            update_sequence_metadata_with_block(&block, &inscriptions_db_conn_rw, &ctx);
        }
    }
}

pub fn start_observer_forwarding(
    event_observer_config: &EventObserverConfig,
    ctx: &Context,
) -> Sender<BitcoinBlockData> {
    let (tx_replayer, rx_replayer) = unbounded();
    let mut moved_event_observer_config = event_observer_config.clone();
    let moved_ctx = ctx.clone();

    let _ = hiro_system_kit::thread_named("Initial predicate processing")
        .spawn(move || {
            if let Some(mut chainhook_config) = moved_event_observer_config.chainhook_config.take()
            {
                let mut bitcoin_predicates_ref: Vec<&BitcoinChainhookSpecification> = vec![];
                for bitcoin_predicate in chainhook_config.bitcoin_chainhooks.iter_mut() {
                    bitcoin_predicates_ref.push(bitcoin_predicate);
                }
                while let Ok(block) = rx_replayer.recv() {
                    let future = process_block_with_predicates(
                        block,
                        &bitcoin_predicates_ref,
                        &moved_event_observer_config,
                        &moved_ctx,
                    );
                    let res = hiro_system_kit::nestable_block_on(future);
                    if let Err(_) = res {
                        error!(moved_ctx.expect_logger(), "Initial ingestion failing");
                    }
                }
            }
        })
        .expect("unable to spawn thread");

    tx_replayer
}

pub fn chainhook_sidecar_mutate_blocks(
    blocks_to_mutate: &mut Vec<BitcoinBlockDataCached>,
    blocks_ids_to_rollback: &Vec<BlockIdentifier>,
    cache_l2: &Arc<DashMap<(u32, [u8; 8]), TransactionBytesCursor, BuildHasherDefault<FxHasher>>>,
    config: &Config,
    ctx: &Context,
) {
    let mut updated_blocks_ids = vec![];

    let (blocks_db_rw, mut inscriptions_db_conn_rw) =
        match open_readwrite_ordhook_dbs(&config.expected_cache_path(), &ctx) {
            Ok(dbs) => dbs,
            Err(e) => {
                ctx.try_log(|logger| error!(logger, "Unable to open readwtite connection: {e}",));
                return;
            }
        };

    let inscriptions_db_tx = inscriptions_db_conn_rw.transaction().unwrap();

    for block_id_to_rollback in blocks_ids_to_rollback.iter() {
        if let Err(e) = delete_data_in_ordhook_db(
            block_id_to_rollback.index,
            block_id_to_rollback.index,
            &blocks_db_rw,
            &inscriptions_db_tx,
            &ctx,
        ) {
            ctx.try_log(|logger| {
                error!(
                    logger,
                    "Unable to rollback bitcoin block {}: {e}", block_id_to_rollback.index
                )
            });
        }
    }

    let ordhook_config = config.get_ordhook_config();

    for cache in blocks_to_mutate.iter_mut() {
        let block_bytes = match BlockBytesCursor::from_standardized_block(&cache.block) {
            Ok(block_bytes) => block_bytes,
            Err(e) => {
                ctx.try_log(|logger| {
                    error!(
                        logger,
                        "Unable to compress block #{}: #{}",
                        cache.block.block_identifier.index,
                        e.to_string()
                    )
                });
                continue;
            }
        };

        insert_entry_in_blocks(
            cache.block.block_identifier.index as u32,
            &block_bytes,
            true,
            &blocks_db_rw,
            &ctx,
        );
        let _ = blocks_db_rw.flush();

        if cache.processed_by_sidecar {
            update_inscriptions_with_block(&cache.block, &inscriptions_db_tx, &ctx);
            update_locations_with_block(&cache.block, &inscriptions_db_tx, &ctx);
            update_sequence_metadata_with_block(&cache.block, &inscriptions_db_tx, &ctx);
        } else {
            updated_blocks_ids.push(format!("{}", cache.block.block_identifier.index));

            parse_inscriptions_in_standardized_block(&mut cache.block, &ctx);

            let mut cache_l1 = BTreeMap::new();
            let mut sequence_cursor = SequenceCursor::new(&inscriptions_db_tx);

            let _ = process_block(
                &mut cache.block,
                &vec![],
                &mut sequence_cursor,
                &mut cache_l1,
                &cache_l2,
                &inscriptions_db_tx,
                &ordhook_config,
                &ctx,
            );

            let inscriptions_revealed = get_inscriptions_revealed_in_block(&cache.block)
                .iter()
                .map(|d| d.get_inscription_number().to_string())
                .collect::<Vec<String>>();

            let inscriptions_transferred =
                get_inscriptions_transferred_in_block(&cache.block).len();

            ctx.try_log(|logger| {
                info!(
                    logger,
                    "Block #{} processed, mutated and revealed {} inscriptions [{}] and {inscriptions_transferred} transfers",
                    cache.block.block_identifier.index,
                    inscriptions_revealed.len(),
                    inscriptions_revealed.join(", ")
                )
            });
            cache.processed_by_sidecar = true;
        }
    }
    let _ = inscriptions_db_tx.rollback();
}<|MERGE_RESOLUTION|>--- conflicted
+++ resolved
@@ -72,13 +72,9 @@
         let mut event_observer_config = self.config.get_event_observer_config();
 
         // Catch-up with chain tip
-<<<<<<< HEAD
-        let chain_tip_height = self.catch_up_with_chain_tip(false, false).await?;
-=======
         let chain_tip_height = self
             .catch_up_with_chain_tip(false, check_blocks_integrity)
             .await?;
->>>>>>> 4e7bdc67
         info!(
             self.ctx.expect_logger(),
             "Database up to date, service will start streaming blocks"
