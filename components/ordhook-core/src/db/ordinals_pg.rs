--- conflicted
+++ resolved
@@ -5,12 +5,8 @@
     utils,
 };
 use chainhook_types::{
-<<<<<<< HEAD
-    bitcoin::TxIn, BitcoinBlockData, BlockIdentifier, OrdinalInscriptionNumber, OrdinalOperation,
+    BitcoinBlockData, BlockIdentifier, OrdinalInscriptionNumber, OrdinalOperation,
     TransactionIdentifier,
-=======
-    BitcoinBlockData, OrdinalInscriptionNumber, OrdinalOperation, TransactionIdentifier,
->>>>>>> 5fb8b02a
 };
 use deadpool_postgres::GenericClient;
 use refinery::embed_migrations;
@@ -50,7 +46,10 @@
     };
     let max: PgNumericU64 = row.get("block_height");
     let hash: String = row.get("block_hash");
-    Ok(Some(BlockIdentifier { index: max.0, hash: format!("0x{hash}") }))
+    Ok(Some(BlockIdentifier {
+        index: max.0,
+        hash: format!("0x{hash}"),
+    }))
 }
 
 pub async fn get_chain_tip_block_height<T: GenericClient>(
@@ -736,7 +735,10 @@
     client
         .query(
             "UPDATE chain_tip SET block_height = $1, block_hash = $2",
-            &[&PgNumericU64(chain_tip.index), &chain_tip.hash[2..].to_string()],
+            &[
+                &PgNumericU64(chain_tip.index),
+                &chain_tip.hash[2..].to_string(),
+            ],
         )
         .await
         .map_err(|e| format!("update_chain_tip: {e}"))?;
