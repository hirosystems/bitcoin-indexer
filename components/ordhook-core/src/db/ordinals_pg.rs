use std::collections::{BTreeMap, HashMap};

use chainhook_postgres::{
    types::{PgBigIntU32, PgNumericU64},
    utils,
};
use chainhook_types::{
    BitcoinBlockData, OrdinalInscriptionNumber, OrdinalOperation, TransactionIdentifier,
};
use deadpool_postgres::GenericClient;
use refinery::embed_migrations;
use tokio_postgres::{types::ToSql, Client};

<<<<<<< HEAD
=======
use crate::core::protocol::{
    satoshi_numbering::TraversalResult, satoshi_tracking::WatchedSatpoint,
};

>>>>>>> b611ff34
use super::models::{
    DbCurrentLocation, DbInscription, DbInscriptionParent, DbInscriptionRecursion, DbLocation,
    DbSatoshi,
};
use crate::{
    core::protocol::{satoshi_numbering::TraversalResult, satoshi_tracking::WatchedSatpoint},
    utils::format_outpoint_to_watch,
};

embed_migrations!("../../migrations/ordinals");
pub async fn migrate(client: &mut Client) -> Result<(), String> {
    return match migrations::runner()
        .set_abort_divergent(false)
        .set_abort_missing(false)
        .set_migration_table_name("pgmigrations")
        .run_async(client)
        .await
    {
        Ok(_) => Ok(()),
        Err(e) => Err(format!("Error running pg migrations: {e}")),
    };
}

pub async fn get_chain_tip_block_height<T: GenericClient>(
    client: &T,
) -> Result<Option<u64>, String> {
    let row = client
        .query_opt("SELECT block_height FROM chain_tip", &[])
        .await
        .map_err(|e| format!("get_chain_tip_block_height: {e}"))?;
    let Some(row) = row else {
        return Ok(None);
    };
    let max: Option<PgNumericU64> = row.get("block_height");
    Ok(max.map(|v| v.0))
}

pub async fn get_highest_inscription_number<T: GenericClient>(
    client: &T,
) -> Result<Option<i64>, String> {
    let row = client
        .query_opt("SELECT MAX(number) AS max FROM inscriptions", &[])
        .await
        .map_err(|e| format!("get_highest_inscription_number: {e}"))?;
    let Some(row) = row else {
        return Ok(None);
    };
    let max: Option<i64> = row.get("max");
    Ok(max)
}

pub async fn get_highest_blessed_classic_inscription_number<T: GenericClient>(
    client: &T,
) -> Result<Option<i64>, String> {
    let row = client
        .query_opt(
            "SELECT MAX(classic_number) AS max FROM inscriptions WHERE classic_number >= 0",
            &[],
        )
        .await
        .map_err(|e| format!("get_highest_blessed_classic_inscription_number: {e}"))?;
    let Some(row) = row else {
        return Ok(None);
    };
    let max: Option<i64> = row.get("max");
    Ok(max)
}

pub async fn get_lowest_cursed_classic_inscription_number<T: GenericClient>(
    client: &T,
) -> Result<Option<i64>, String> {
    let row = client
        .query_opt(
            "SELECT MIN(classic_number) AS min FROM inscriptions WHERE classic_number < 0",
            &[],
        )
        .await
        .map_err(|e| format!("get_lowest_cursed_classic_inscription_number: {e}"))?;
    let Some(row) = row else {
        return Ok(None);
    };
    let min: Option<i64> = row.get("min");
    Ok(min)
}

pub async fn get_highest_unbound_inscription_sequence<T: GenericClient>(
    client: &T,
) -> Result<Option<i64>, String> {
    let row = client
        .query_opt("SELECT MAX(unbound_sequence) AS max FROM inscriptions", &[])
        .await
        .map_err(|e| format!("get_highest_unbound_inscription_sequence: {e}"))?;
    let Some(row) = row else {
        return Ok(None);
    };
    let max: Option<i64> = row.get("max");
    Ok(max)
}

pub async fn get_reinscriptions_for_block<T: GenericClient>(
    inscriptions_data: &mut BTreeMap<(TransactionIdentifier, usize, u64), TraversalResult>,
    client: &T,
) -> Result<HashMap<u64, String>, String> {
    let mut ordinal_numbers = vec![];
    for value in inscriptions_data.values() {
        if value.ordinal_number != 0 {
            ordinal_numbers.push(PgNumericU64(value.ordinal_number));
        }
    }
    let number_refs: Vec<&PgNumericU64> = ordinal_numbers.iter().collect();
    let rows = client
        .query(
            "SELECT ordinal_number, inscription_id
            FROM inscriptions
            WHERE ordinal_number = ANY ($1) AND classic_number >= 0",
            &[&number_refs],
        )
        .await
        .map_err(|e| format!("get_reinscriptions_for_block: {e}"))?;
    let mut results = HashMap::new();
    for row in rows.iter() {
        let ordinal_number: PgNumericU64 = row.get("ordinal_number");
        let inscription_id: String = row.get("inscription_id");
        results.insert(ordinal_number.0, inscription_id);
    }
    Ok(results)
}

pub async fn has_ordinal_activity_at_block<T: GenericClient>(
    client: &T,
    block_height: u64,
) -> Result<bool, String> {
    let row = client
        .query_opt(
            "SELECT 1 FROM locations WHERE block_height = $1 LIMIT 1",
            &[&PgNumericU64(block_height)],
        )
        .await
        .map_err(|e| format!("has_ordinal_activity_at_block: {e}"))?;
    Ok(row.is_some())
}

pub async fn get_inscriptions_at_block<T: GenericClient>(
    client: &T,
    block_height: u64,
) -> Result<BTreeMap<String, TraversalResult>, String> {
    let rows = client
        .query(
            "SELECT number, classic_number, ordinal_number, inscription_id, input_index, tx_id
            FROM inscriptions
            WHERE block_height = $1",
            &[&PgNumericU64(block_height)],
        )
        .await
        .map_err(|e| format!("get_inscriptions_at_block: {e}"))?;
    let mut results = BTreeMap::new();
    for row in rows.iter() {
        let inscription_number = OrdinalInscriptionNumber {
            classic: row.get("classic_number"),
            jubilee: row.get("number"),
        };
        let ordinal_number: PgNumericU64 = row.get("ordinal_number");
        let inscription_id: String = row.get("inscription_id");
        let inscription_input_index: PgBigIntU32 = row.get("input_index");
        let tx_id: String = row.get("tx_id");
        let traversal = TraversalResult {
            inscription_number,
            ordinal_number: ordinal_number.0,
            inscription_input_index: inscription_input_index.0 as usize,
            transfers: 0,
            transaction_identifier_inscription: TransactionIdentifier { hash: tx_id },
        };
        results.insert(inscription_id, traversal);
    }
    Ok(results)
}

pub async fn get_inscribed_satpoints_at_tx_inputs<T: GenericClient>(
<<<<<<< HEAD
    inputs: &[TxIn],
=======
    inputs: &Vec<(usize, String)>,
>>>>>>> b611ff34
    client: &T,
) -> Result<HashMap<usize, Vec<WatchedSatpoint>>, String> {
    let mut results = HashMap::new();
    if inputs.is_empty() {
        return Ok(results);
    }
    for chunk in inputs.chunks(500) {
        let outpoints: Vec<(String, String)> = chunk
            .iter()
            .map(|(vin, satpoint)| (vin.to_string(), satpoint.clone()))
            .collect();
        let mut params: Vec<&(dyn ToSql + Sync)> = vec![];
        for (vin, input) in outpoints.iter() {
            params.push(vin);
            params.push(input);
        }
        let rows = client
            .query(
                &format!(
                    "WITH inputs (vin, output) AS (VALUES {})
                    SELECT i.vin, l.ordinal_number, l.\"offset\"
                    FROM current_locations AS l
                    INNER JOIN inputs AS i ON i.output = l.output",
                    utils::multi_row_query_param_str(chunk.len(), 2)
                ),
                &params,
            )
            .await
            .map_err(|e| format!("get_inscriptions_at_tx_inputs: {e}"))?;
        for row in rows.iter() {
            let vin: String = row.get("vin");
            let vin_key = vin.parse::<usize>().unwrap();
            let ordinal_number: PgNumericU64 = row.get("ordinal_number");
            let offset: PgNumericU64 = row.get("offset");
            let entry = results.entry(vin_key).or_insert(vec![]);
            entry.push(WatchedSatpoint {
                ordinal_number: ordinal_number.0,
                offset: offset.0,
            });
        }
    }
    Ok(results)
}

async fn insert_inscriptions<T: GenericClient>(
    inscriptions: &[DbInscription],
    client: &T,
) -> Result<(), String> {
    if inscriptions.is_empty() {
        return Ok(());
    }
    for chunk in inscriptions.chunks(500) {
        let mut params: Vec<&(dyn ToSql + Sync)> = vec![];
        for row in chunk.iter() {
            params.push(&row.inscription_id);
            params.push(&row.ordinal_number);
            params.push(&row.number);
            params.push(&row.classic_number);
            params.push(&row.block_height);
            params.push(&row.block_hash);
            params.push(&row.tx_id);
            params.push(&row.tx_index);
            params.push(&row.address);
            params.push(&row.mime_type);
            params.push(&row.content_type);
            params.push(&row.content_length);
            params.push(&row.content);
            params.push(&row.fee);
            params.push(&row.curse_type);
            params.push(&row.recursive);
            params.push(&row.input_index);
            params.push(&row.pointer);
            params.push(&row.metadata);
            params.push(&row.metaprotocol);
            params.push(&row.delegate);
            params.push(&row.timestamp);
            params.push(&row.charms);
            params.push(&row.unbound_sequence);
        }
        client
            .query(
                &format!("INSERT INTO inscriptions
                    (inscription_id, ordinal_number, number, classic_number, block_height, block_hash, tx_id, tx_index, address,
                    mime_type, content_type, content_length, content, fee, curse_type, recursive, input_index, pointer, metadata,
                    metaprotocol, delegate, timestamp, charms, unbound_sequence)
                    VALUES {}
                    ON CONFLICT (number) DO NOTHING", utils::multi_row_query_param_str(chunk.len(), 24)),
                &params,
            )
            .await
            .map_err(|e| format!("insert_inscriptions: {e}"))?;
    }
    Ok(())
}

async fn insert_inscription_recursions<T: GenericClient>(
    inscription_recursions: &[DbInscriptionRecursion],
    client: &T,
) -> Result<(), String> {
    if inscription_recursions.is_empty() {
        return Ok(());
    }
    for chunk in inscription_recursions.chunks(500) {
        let mut params: Vec<&(dyn ToSql + Sync)> = vec![];
        for row in chunk.iter() {
            params.push(&row.inscription_id);
            params.push(&row.ref_inscription_id);
        }
        client
            .query(
                &format!(
                    "INSERT INTO inscription_recursions
                    (inscription_id, ref_inscription_id)
                    VALUES {}
                    ON CONFLICT (inscription_id, ref_inscription_id) DO NOTHING",
                    utils::multi_row_query_param_str(chunk.len(), 2)
                ),
                &params,
            )
            .await
            .map_err(|e| format!("insert_inscription_recursions: {e}"))?;
    }
    Ok(())
}

async fn insert_inscription_parents<T: GenericClient>(
    inscription_parents: &[DbInscriptionParent],
    client: &T,
) -> Result<(), String> {
    if inscription_parents.is_empty() {
        return Ok(());
    }
    for chunk in inscription_parents.chunks(500) {
        let mut params: Vec<&(dyn ToSql + Sync)> = vec![];
        for row in chunk.iter() {
            params.push(&row.inscription_id);
            params.push(&row.parent_inscription_id);
        }
        client
            .query(
                &format!(
                    "INSERT INTO inscription_parents
                    (inscription_id, parent_inscription_id)
                    VALUES {}
                    ON CONFLICT (inscription_id, parent_inscription_id) DO NOTHING",
                    utils::multi_row_query_param_str(chunk.len(), 2)
                ),
                &params,
            )
            .await
            .map_err(|e| format!("insert_inscription_parents: {e}"))?;
    }
    Ok(())
}

async fn insert_locations<T: GenericClient>(
    locations: &[DbLocation],
    client: &T,
) -> Result<(), String> {
    if locations.is_empty() {
        return Ok(());
    }
    for chunk in locations.chunks(500) {
        let mut params: Vec<&(dyn ToSql + Sync)> = vec![];
        for row in chunk.iter() {
            params.push(&row.ordinal_number);
            params.push(&row.block_height);
            params.push(&row.tx_index);
            params.push(&row.tx_id);
            params.push(&row.block_hash);
            params.push(&row.address);
            params.push(&row.output);
            params.push(&row.offset);
            params.push(&row.prev_output);
            params.push(&row.prev_offset);
            params.push(&row.value);
            params.push(&row.transfer_type);
            params.push(&row.timestamp);
        }
        // Insert locations but also calculate inscription transfers, keeping in mind transfers could come from within an earlier
        // tx in the same block.
        client
            .query(
                &format!(
                    "WITH location_inserts AS (
                        INSERT INTO locations (ordinal_number, block_height, tx_index, tx_id, block_hash, address, output,
                            \"offset\", prev_output, prev_offset, value, transfer_type, timestamp)
                        VALUES {}
                        ON CONFLICT (ordinal_number, block_height, tx_index) DO NOTHING
                        RETURNING ordinal_number, block_height, block_hash, tx_index
                    ),
                    prev_transfer_index AS (
                        SELECT MAX(block_transfer_index) AS max
                        FROM inscription_transfers
                        WHERE block_height = (SELECT block_height FROM location_inserts LIMIT 1)
                    ),
                    moved_inscriptions AS (
                        SELECT i.inscription_id, i.number, i.ordinal_number, li.block_height, li.tx_index,
                            COALESCE(
                                (
                                    SELECT l.block_height || ',' || l.tx_index
                                    FROM locations AS l
                                    WHERE l.ordinal_number = li.ordinal_number AND (
                                        l.block_height < li.block_height OR
                                        (l.block_height = li.block_height AND l.tx_index < li.tx_index)
                                    )
                                    ORDER BY l.block_height DESC, l.tx_index DESC
                                    LIMIT 1
                                ),
                                (
                                    SELECT l.block_height || ',' || l.tx_index
                                    FROM location_inserts AS l
                                    WHERE l.ordinal_number = li.ordinal_number AND (
                                        l.block_height < li.block_height OR
                                        (l.block_height = li.block_height AND l.tx_index < li.tx_index)
                                    )
                                    ORDER BY l.block_height DESC, l.tx_index DESC
                                    LIMIT 1
                                )
                            ) AS from_data,
                            (ROW_NUMBER() OVER (ORDER BY li.block_height ASC, li.tx_index ASC) + (SELECT COALESCE(max, -1) FROM prev_transfer_index)) AS block_transfer_index
                        FROM inscriptions AS i
                        INNER JOIN location_inserts AS li ON li.ordinal_number = i.ordinal_number
                        WHERE i.block_height < li.block_height OR (i.block_height = li.block_height AND i.tx_index < li.tx_index)
                    )
                    INSERT INTO inscription_transfers
                        (inscription_id, number, ordinal_number, block_height, tx_index, from_block_height, from_tx_index, block_transfer_index)
                        (
                            SELECT inscription_id, number, ordinal_number, block_height, tx_index,
                                SPLIT_PART(from_data, ',', 1)::numeric AS from_block_height,
                                SPLIT_PART(from_data, ',', 2)::bigint AS from_tx_index,
                                block_transfer_index
                            FROM moved_inscriptions
                        )
                        ON CONFLICT (block_height, block_transfer_index) DO NOTHING",
                    utils::multi_row_query_param_str(chunk.len(), 13)
                ),
                &params,
            )
            .await
            .map_err(|e| format!("insert_locations: {e}"))?;
    }
    Ok(())
}

async fn insert_satoshis<T: GenericClient>(
    satoshis: &[DbSatoshi],
    client: &T,
) -> Result<(), String> {
    if satoshis.is_empty() {
        return Ok(());
    }
    for chunk in satoshis.chunks(500) {
        let mut params: Vec<&(dyn ToSql + Sync)> = vec![];
        for row in chunk.iter() {
            params.push(&row.ordinal_number);
            params.push(&row.rarity);
            params.push(&row.coinbase_height);
        }
        client
            .query(
                &format!(
                    "INSERT INTO satoshis
                    (ordinal_number, rarity, coinbase_height)
                    VALUES {}
                    ON CONFLICT (ordinal_number) DO NOTHING",
                    utils::multi_row_query_param_str(chunk.len(), 3)
                ),
                &params,
            )
            .await
            .map_err(|e| format!("insert_satoshis: {e}"))?;
    }
    Ok(())
}

async fn insert_current_locations<T: GenericClient>(
    current_locations: &HashMap<PgNumericU64, DbCurrentLocation>,
    client: &T,
) -> Result<(), String> {
    let moved_sats: Vec<&PgNumericU64> = current_locations.keys().collect();
    let new_locations: Vec<&DbCurrentLocation> = current_locations.values().collect();
    // Deduct counts from previous owners
    for chunk in moved_sats.chunks(500) {
        let c = chunk.to_vec();
        client
            .query(
                "WITH prev_owners AS (
                    SELECT address, COUNT(*) AS count
                    FROM current_locations
                    WHERE ordinal_number = ANY ($1)
                    GROUP BY address
                )
                UPDATE counts_by_address
                SET count = (
                    SELECT counts_by_address.count - p.count
                    FROM prev_owners AS p
                    WHERE p.address = counts_by_address.address
                )
                WHERE EXISTS (SELECT 1 FROM prev_owners AS p WHERE p.address = counts_by_address.address)",
                &[&c],
            )
            .await
            .map_err(|e| format!("insert_current_locations: {e}"))?;
    }
    // Insert locations
    for chunk in new_locations.chunks(500) {
        let mut params: Vec<&(dyn ToSql + Sync)> = vec![];
        for row in chunk.iter() {
            params.push(&row.ordinal_number);
            params.push(&row.block_height);
            params.push(&row.tx_id);
            params.push(&row.tx_index);
            params.push(&row.address);
            params.push(&row.output);
            params.push(&row.offset);
        }
        client
            .query(
                &format!(
                    "INSERT INTO current_locations (ordinal_number, block_height, tx_id, tx_index, address, output, \"offset\")
                    VALUES {}
                    ON CONFLICT (ordinal_number) DO UPDATE SET
                        block_height = EXCLUDED.block_height,
                        tx_id = EXCLUDED.tx_id,
                        tx_index = EXCLUDED.tx_index,
                        address = EXCLUDED.address,
                        output = EXCLUDED.output,
                        \"offset\" = EXCLUDED.\"offset\"
                    WHERE
                        EXCLUDED.block_height > current_locations.block_height OR
                        (EXCLUDED.block_height = current_locations.block_height AND
                            EXCLUDED.tx_index > current_locations.tx_index)",
                    utils::multi_row_query_param_str(chunk.len(), 7)
                ),
                &params,
            )
            .await
            .map_err(|e| format!("insert_current_locations: {e}"))?;
    }
    // Update owner counts
    for chunk in moved_sats.chunks(500) {
        let c = chunk.to_vec();
        client
            .query(
                "WITH new_owners AS (
                    SELECT address, COUNT(*) AS count
                    FROM current_locations
                    WHERE ordinal_number = ANY ($1) AND address IS NOT NULL
                    GROUP BY address
                )
                INSERT INTO counts_by_address (address, count)
                (SELECT address, count FROM new_owners)
                ON CONFLICT (address) DO UPDATE SET count = counts_by_address.count + EXCLUDED.count",
                &[&c],
            )
            .await
            .map_err(|e| format!("insert_current_locations: {e}"))?;
    }
    Ok(())
}

async fn update_mime_type_counts<T: GenericClient>(
    counts: &HashMap<String, i32>,
    client: &T,
) -> Result<(), String> {
    if counts.is_empty() {
        return Ok(());
    }
    let mut params: Vec<&(dyn ToSql + Sync)> = vec![];
    for (key, value) in counts {
        params.push(key);
        params.push(value);
    }
    client
        .query(
            &format!(
                "INSERT INTO counts_by_mime_type (mime_type, count) VALUES {}
                ON CONFLICT (mime_type) DO UPDATE SET count = counts_by_mime_type.count + EXCLUDED.count",
                utils::multi_row_query_param_str(counts.len(), 2)
            ),
            &params,
        )
        .await
        .map_err(|e| format!("update_mime_type_counts: {e}"))?;
    Ok(())
}

async fn update_sat_rarity_counts<T: GenericClient>(
    counts: &HashMap<String, i32>,
    client: &T,
) -> Result<(), String> {
    if counts.is_empty() {
        return Ok(());
    }
    let mut params: Vec<&(dyn ToSql + Sync)> = vec![];
    for (key, value) in counts {
        params.push(key);
        params.push(value);
    }
    client
        .query(
            &format!(
                "INSERT INTO counts_by_sat_rarity (rarity, count) VALUES {}
                ON CONFLICT (rarity) DO UPDATE SET count = counts_by_sat_rarity.count + EXCLUDED.count",
                utils::multi_row_query_param_str(counts.len(), 2)
            ),
            &params,
        )
        .await
        .map_err(|e| format!("update_sat_rarity_counts: {e}"))?;
    Ok(())
}

async fn update_inscription_type_counts<T: GenericClient>(
    counts: &HashMap<String, i32>,
    client: &T,
) -> Result<(), String> {
    if counts.is_empty() {
        return Ok(());
    }
    let mut params: Vec<&(dyn ToSql + Sync)> = vec![];
    for (key, value) in counts {
        params.push(key);
        params.push(value);
    }
    client
        .query(
            &format!(
                "INSERT INTO counts_by_type (type, count) VALUES {}
                ON CONFLICT (type) DO UPDATE SET count = counts_by_type.count + EXCLUDED.count",
                utils::multi_row_query_param_str(counts.len(), 2)
            ),
            &params,
        )
        .await
        .map_err(|e| format!("update_inscription_type_counts: {e}"))?;
    Ok(())
}

async fn update_genesis_address_counts<T: GenericClient>(
    counts: &HashMap<String, i32>,
    client: &T,
) -> Result<(), String> {
    if counts.is_empty() {
        return Ok(());
    }
    let mut params: Vec<&(dyn ToSql + Sync)> = vec![];
    for (key, value) in counts {
        params.push(key);
        params.push(value);
    }
    client
        .query(
            &format!(
                "INSERT INTO counts_by_genesis_address (address, count) VALUES {}
                ON CONFLICT (address) DO UPDATE SET count = counts_by_genesis_address.count + EXCLUDED.count",
                utils::multi_row_query_param_str(counts.len(), 2)
            ),
            &params,
        )
        .await
        .map_err(|e| format!("update_genesis_address_counts: {e}"))?;
    Ok(())
}

async fn update_recursive_counts<T: GenericClient>(
    counts: &HashMap<bool, i32>,
    client: &T,
) -> Result<(), String> {
    if counts.is_empty() {
        return Ok(());
    }
    let mut params: Vec<&(dyn ToSql + Sync)> = vec![];
    for (key, value) in counts {
        params.push(key);
        params.push(value);
    }
    client
        .query(
            &format!(
                "INSERT INTO counts_by_recursive (recursive, count) VALUES {}
                ON CONFLICT (recursive) DO UPDATE SET count = counts_by_recursive.count + EXCLUDED.count",
                utils::multi_row_query_param_str(counts.len(), 2)
            ),
            &params,
        )
        .await
        .map_err(|e| format!("update_recursive_counts: {e}"))?;
    Ok(())
}

async fn update_counts_by_block<T: GenericClient>(
    block_height: u64,
    block_hash: &String,
    inscription_count: usize,
    timestamp: u32,
    client: &T,
) -> Result<(), String> {
    if inscription_count == 0 {
        return Ok(());
    }
    client
        .query(
        "WITH prev_entry AS (
                SELECT inscription_count_accum
                FROM counts_by_block
                WHERE block_height < $1
                ORDER BY block_height DESC
                LIMIT 1
            )
            INSERT INTO counts_by_block (block_height, block_hash, inscription_count, inscription_count_accum, timestamp)
            VALUES ($1, $2, $3, COALESCE((SELECT inscription_count_accum FROM prev_entry), 0) + $3, $4)",
            &[&PgNumericU64(block_height), block_hash, &(inscription_count as i32), &PgBigIntU32(timestamp)],
        )
        .await
        .map_err(|e| format!("update_counts_by_block: {e}"))?;
    Ok(())
}

pub async fn update_chain_tip<T: GenericClient>(
    block_height: u64,
    client: &T,
) -> Result<(), String> {
    client
        .query(
            "UPDATE chain_tip SET block_height = $1",
            &[&PgNumericU64(block_height)],
        )
        .await
        .map_err(|e| format!("update_chain_tip: {e}"))?;
    Ok(())
}

/// Inserts an indexed ordinals block into the DB.
pub async fn insert_block<T: GenericClient>(
    block: &BitcoinBlockData,
    client: &T,
) -> Result<(), String> {
    let mut satoshis = vec![];
    let mut inscriptions = vec![];
    let mut locations = vec![];
    let mut inscription_recursions = vec![];
    let mut inscription_parents = vec![];
    let mut current_locations: HashMap<PgNumericU64, DbCurrentLocation> = HashMap::new();
    let mut mime_type_counts = HashMap::new();
    let mut sat_rarity_counts = HashMap::new();
    let mut inscription_type_counts = HashMap::new();
    let mut genesis_address_counts = HashMap::new();
    let mut recursive_counts = HashMap::new();

    let mut update_current_location =
        |ordinal_number: PgNumericU64, new_location: DbCurrentLocation| match current_locations
            .get(&ordinal_number)
        {
            Some(current_location) => {
                if new_location.block_height > current_location.block_height
                    || (new_location.block_height == current_location.block_height
                        && new_location.tx_index > current_location.tx_index)
                {
                    current_locations.insert(ordinal_number, new_location);
                }
            }
            None => {
                current_locations.insert(ordinal_number, new_location);
            }
        };
    for (tx_index, tx) in block.transactions.iter().enumerate() {
        for operation in tx.metadata.ordinal_operations.iter() {
            match operation {
                OrdinalOperation::InscriptionRevealed(reveal) => {
                    let mut inscription = DbInscription::from_reveal(
                        reveal,
                        &block.block_identifier,
                        &tx.transaction_identifier,
                        tx_index,
                        block.timestamp,
                    );
                    let mime_type = inscription.mime_type.clone();
                    let genesis_address = inscription.address.clone();
                    let recursions = DbInscriptionRecursion::from_reveal(reveal)?;
                    let is_recursive = !recursions.is_empty();
                    if is_recursive {
                        inscription.recursive = true;
                    }
                    inscription_recursions.extend(recursions);
                    inscription_parents.extend(DbInscriptionParent::from_reveal(reveal)?);
                    inscriptions.push(inscription);
                    locations.push(DbLocation::from_reveal(
                        reveal,
                        &block.block_identifier,
                        &tx.transaction_identifier,
                        tx_index,
                        block.timestamp,
                    ));
                    let satoshi = DbSatoshi::from_reveal(reveal);
                    let rarity = satoshi.rarity.clone();
                    satoshis.push(satoshi);
                    update_current_location(
                        PgNumericU64(reveal.ordinal_number),
                        DbCurrentLocation::from_reveal(
                            reveal,
                            &block.block_identifier,
                            &tx.transaction_identifier,
                            tx_index,
                        ),
                    );
                    let inscription_type = if reveal.inscription_number.classic < 0 {
                        "cursed".to_string()
                    } else {
                        "blessed".to_string()
                    };
                    mime_type_counts
                        .entry(mime_type)
                        .and_modify(|c| *c += 1)
                        .or_insert(1);
                    sat_rarity_counts
                        .entry(rarity)
                        .and_modify(|c| *c += 1)
                        .or_insert(1);
                    inscription_type_counts
                        .entry(inscription_type)
                        .and_modify(|c| *c += 1)
                        .or_insert(1);
                    if let Some(genesis_address) = genesis_address {
                        genesis_address_counts
                            .entry(genesis_address)
                            .and_modify(|c| *c += 1)
                            .or_insert(1);
                    }
                    recursive_counts
                        .entry(is_recursive)
                        .and_modify(|c| *c += 1)
                        .or_insert(1);
                }
                OrdinalOperation::InscriptionTransferred(transfer) => {
                    locations.push(DbLocation::from_transfer(
                        transfer,
                        &block.block_identifier,
                        &tx.transaction_identifier,
                        tx_index,
                        block.timestamp,
                    ));
                    update_current_location(
                        PgNumericU64(transfer.ordinal_number),
                        DbCurrentLocation::from_transfer(
                            transfer,
                            &block.block_identifier,
                            &tx.transaction_identifier,
                            tx_index,
                        ),
                    );
                }
            }
        }
    }

    insert_inscriptions(&inscriptions, client).await?;
    insert_inscription_recursions(&inscription_recursions, client).await?;
    insert_inscription_parents(&inscription_parents, client).await?;
    insert_locations(&locations, client).await?;
    insert_satoshis(&satoshis, client).await?;
    insert_current_locations(&current_locations, client).await?;
    update_mime_type_counts(&mime_type_counts, client).await?;
    update_sat_rarity_counts(&sat_rarity_counts, client).await?;
    update_inscription_type_counts(&inscription_type_counts, client).await?;
    update_genesis_address_counts(&genesis_address_counts, client).await?;
    update_recursive_counts(&recursive_counts, client).await?;
    update_counts_by_block(
        block.block_identifier.index,
        &block.block_identifier.hash[2..].to_string(),
        inscriptions.len(),
        block.timestamp,
        client,
    )
    .await?;
    update_chain_tip(block.block_identifier.index, client).await?;

    Ok(())
}

pub async fn rollback_block<T: GenericClient>(block_height: u64, client: &T) -> Result<(), String> {
    // Delete previous current locations, deduct owner counts, remove orphaned sats
    let moved_sat_rows = client
        .query(
            "WITH affected_sats AS (
                SELECT ordinal_number FROM locations WHERE block_height = $1
            ),
            affected_owners AS (
                SELECT address, COUNT(*) AS count FROM locations WHERE block_height = $1 GROUP BY address
            ),
            address_count_updates AS (
                UPDATE counts_by_address SET count = (
                    SELECT counts_by_address.count - affected_owners.count
                    FROM affected_owners
                    WHERE affected_owners.address = counts_by_address.address
                )
                WHERE EXISTS (SELECT 1 FROM affected_owners WHERE affected_owners.address = counts_by_address.address)
            ),
            satoshi_deletes AS (
                DELETE FROM satoshis WHERE ordinal_number IN (
                    SELECT ordinal_number FROM affected_sats WHERE NOT EXISTS
                    (
                        SELECT 1 FROM inscriptions AS i
                        WHERE i.ordinal_number = affected_sats.ordinal_number AND i.block_height < $1
                    )
                )
                RETURNING ordinal_number, rarity
            ),
            deleted_satoshi_rarity AS (
                SELECT rarity, COUNT(*) FROM satoshi_deletes GROUP BY rarity
            ),
            rarity_count_updates AS (
                UPDATE counts_by_sat_rarity SET count = (
                    SELECT counts_by_sat_rarity.count - count
                    FROM deleted_satoshi_rarity
                    WHERE deleted_satoshi_rarity.rarity = counts_by_sat_rarity.rarity
                )
                WHERE EXISTS (SELECT 1 FROM deleted_satoshi_rarity WHERE deleted_satoshi_rarity.rarity = counts_by_sat_rarity.rarity)
            ),
            current_location_deletes AS (
                DELETE FROM current_locations WHERE ordinal_number IN (SELECT ordinal_number FROM affected_sats)
            )
            SELECT ordinal_number FROM affected_sats",
            &[&PgNumericU64(block_height)],
        )
        .await
        .map_err(|e| format!("rollback_block (1): {e}"))?;
    // Delete inscriptions and locations
    client
        .execute(
            "WITH transfer_deletes AS (DELETE FROM inscription_transfers WHERE block_height = $1),
            inscription_deletes AS (
                DELETE FROM inscriptions WHERE block_height = $1 RETURNING mime_type, classic_number, address, recursive
            ),
            inscription_delete_types AS (
                SELECT 'cursed' AS type, COUNT(*) AS count
                FROM inscription_deletes WHERE classic_number < 0
                UNION
                SELECT 'blessed' AS type, COUNT(*) AS count
                FROM inscription_deletes WHERE classic_number >= 0
            ),
            counts_by_block_deletes AS (DELETE FROM counts_by_block WHERE block_height = $1),
            type_count_updates AS (
                UPDATE counts_by_type SET count = (
                    SELECT counts_by_type.count - count
                    FROM inscription_delete_types
                    WHERE inscription_delete_types.type = counts_by_type.type
                )
                WHERE EXISTS (SELECT 1 FROM inscription_delete_types WHERE inscription_delete_types.type = counts_by_type.type)
            ),
            mime_type_count_updates AS (
                UPDATE counts_by_mime_type SET count = (
                    SELECT counts_by_mime_type.count - COUNT(*)
                    FROM inscription_deletes
                    WHERE inscription_deletes.mime_type = counts_by_mime_type.mime_type
                    GROUP BY inscription_deletes.mime_type
                )
                WHERE EXISTS (SELECT 1 FROM inscription_deletes WHERE inscription_deletes.mime_type = counts_by_mime_type.mime_type)
            ),
            genesis_address_count_updates AS (
                UPDATE counts_by_genesis_address SET count = (
                    SELECT counts_by_genesis_address.count - COUNT(*)
                    FROM inscription_deletes
                    WHERE inscription_deletes.address = counts_by_genesis_address.address
                    GROUP BY inscription_deletes.address
                )
                WHERE EXISTS (SELECT 1 FROM inscription_deletes WHERE inscription_deletes.address = counts_by_genesis_address.address)
            ),
            recursive_count_updates AS (
                UPDATE counts_by_recursive SET count = (
                    SELECT counts_by_recursive.count - COUNT(*)
                    FROM inscription_deletes
                    WHERE inscription_deletes.recursive = counts_by_recursive.recursive
                    GROUP BY inscription_deletes.recursive
                )
                WHERE EXISTS (SELECT 1 FROM inscription_deletes WHERE inscription_deletes.recursive = counts_by_recursive.recursive)
            )
            DELETE FROM locations WHERE block_height = $1",
            &[&PgNumericU64(block_height)],
        )
        .await
        .map_err(|e| format!("rollback_block (2): {e}"))?;
    // Re-compute current location and owners
    let moved_sats: Vec<PgNumericU64> = moved_sat_rows
        .iter()
        .map(|r| r.get("ordinal_number"))
        .collect();
    client
        .execute(
            "INSERT INTO current_locations (ordinal_number, block_height, tx_id, tx_index, address, output, \"offset\")
            (
                SELECT DISTINCT ON(ordinal_number) ordinal_number, block_height, tx_id, tx_index, address, output, \"offset\"
                FROM locations
                WHERE ordinal_number = ANY ($1)
                ORDER BY ordinal_number, block_height DESC, tx_index DESC
            )",
            &[&moved_sats]
        )
        .await
        .map_err(|e| format!("rollback_block (3): {e}"))?;
    client
        .execute(
            "WITH new_owners AS (
                SELECT address, COUNT(*) AS count
                FROM current_locations
                WHERE ordinal_number = ANY ($1)
                GROUP BY address
            )
            INSERT INTO counts_by_address (address, count)
            (SELECT address, count FROM new_owners)
            ON CONFLICT (address) DO UPDATE SET count = counts_by_address.count + EXCLUDED.count",
            &[&moved_sats],
        )
        .await
        .map_err(|e| format!("rollback_block (4): {e}"))?;
    update_chain_tip(block_height - 1, client).await?;
    Ok(())
}

#[cfg(test)]
mod test {
    use chainhook_postgres::{
        pg_begin, pg_pool_client,
        types::{PgBigIntU32, PgNumericU64},
        FromPgRow,
    };
    use chainhook_types::{
        OrdinalInscriptionNumber, OrdinalInscriptionRevealData, OrdinalInscriptionTransferData,
        OrdinalInscriptionTransferDestination, OrdinalOperation,
    };
    use deadpool_postgres::GenericClient;

    use crate::{
        core::test_builders::{TestBlockBuilder, TestTransactionBuilder},
        db::{
            models::{DbCurrentLocation, DbInscription, DbLocation, DbSatoshi},
            ordinals_pg::{
                self, get_chain_tip_block_height, get_inscriptions_at_block, insert_block,
                rollback_block,
            },
            pg_reset_db, pg_test_connection, pg_test_connection_pool,
        },
    };

    async fn get_current_location<T: GenericClient>(
        ordinal_number: u64,
        client: &T,
    ) -> Option<DbCurrentLocation> {
        let row = client
            .query_opt(
                "SELECT * FROM current_locations WHERE ordinal_number = $1",
                &[&PgNumericU64(ordinal_number)],
            )
            .await
            .unwrap();
        row.map(|r| DbCurrentLocation::from_pg_row(&r))
    }

    async fn get_locations<T: GenericClient>(ordinal_number: u64, client: &T) -> Vec<DbLocation> {
        let row = client
            .query(
                "SELECT * FROM locations WHERE ordinal_number = $1",
                &[&PgNumericU64(ordinal_number)],
            )
            .await
            .unwrap();
        row.iter().map(|r| DbLocation::from_pg_row(&r)).collect()
    }

    async fn get_inscription<T: GenericClient>(
        inscription_id: &str,
        client: &T,
    ) -> Option<DbInscription> {
        let row = client
            .query_opt(
                "SELECT * FROM inscriptions WHERE inscription_id = $1",
                &[&inscription_id],
            )
            .await
            .unwrap();
        row.map(|r| DbInscription::from_pg_row(&r))
    }

    async fn get_satoshi<T: GenericClient>(ordinal_number: u64, client: &T) -> Option<DbSatoshi> {
        let row = client
            .query_opt(
                "SELECT * FROM satoshis WHERE ordinal_number = $1",
                &[&PgNumericU64(ordinal_number)],
            )
            .await
            .unwrap();
        row.map(|r| DbSatoshi::from_pg_row(&r))
    }

    async fn get_mime_type_count<T: GenericClient>(mime_type: &str, client: &T) -> i32 {
        let row = client
            .query_opt(
                "SELECT COALESCE(count, 0) AS count FROM counts_by_mime_type WHERE mime_type = $1",
                &[&mime_type],
            )
            .await
            .unwrap()
            .unwrap();
        let count: i32 = row.get("count");
        count
    }

    async fn get_sat_rarity_count<T: GenericClient>(rarity: &str, client: &T) -> i32 {
        let row = client
            .query_opt(
                "SELECT COALESCE(count, 0) AS count FROM counts_by_sat_rarity WHERE rarity = $1",
                &[&rarity],
            )
            .await
            .unwrap()
            .unwrap();
        let count: i32 = row.get("count");
        count
    }

    async fn get_type_count<T: GenericClient>(type_str: &str, client: &T) -> i32 {
        let row = client
            .query_opt(
                "SELECT COALESCE(count, 0) AS count FROM counts_by_type WHERE type = $1",
                &[&type_str],
            )
            .await
            .unwrap()
            .unwrap();
        let count: i32 = row.get("count");
        count
    }

    async fn get_address_count<T: GenericClient>(address: &str, client: &T) -> i32 {
        let row = client
            .query_opt(
                "SELECT COALESCE(count, 0) AS count FROM counts_by_address WHERE address = $1",
                &[&address],
            )
            .await
            .unwrap()
            .unwrap();
        let count: i32 = row.get("count");
        count
    }

    async fn get_genesis_address_count<T: GenericClient>(address: &str, client: &T) -> i32 {
        let row = client
            .query_opt(
                "SELECT COALESCE(count, 0) AS count FROM counts_by_genesis_address WHERE address = $1",
                &[&address],
            )
            .await
            .unwrap()
            .unwrap();
        let count: i32 = row.get("count");
        count
    }

    async fn get_recursive_count<T: GenericClient>(recursive: bool, client: &T) -> i32 {
        let row = client
            .query_opt(
                "SELECT COALESCE(count, 0) AS count FROM counts_by_recursive WHERE recursive = $1",
                &[&recursive],
            )
            .await
            .unwrap()
            .unwrap();
        let count: i32 = row.get("count");
        count
    }

    async fn get_block_reveal_count<T: GenericClient>(block_height: u64, client: &T) -> i32 {
        let row = client
            .query_opt(
                "SELECT COALESCE(inscription_count, 0) AS count FROM counts_by_block WHERE block_height = $1",
                &[&PgNumericU64(block_height)],
            )
            .await
            .unwrap();
        row.map(|r| r.get("count")).unwrap_or(0)
    }

    #[tokio::test]
    async fn test_apply_and_rollback() -> Result<(), String> {
        let mut pg_client = pg_test_connection().await;
        ordinals_pg::migrate(&mut pg_client).await?;
        {
            let mut ord_client = pg_pool_client(&pg_test_connection_pool()).await?;
            let client = pg_begin(&mut ord_client).await?;
            // Reveal
            {
                let block = TestBlockBuilder::new()
                    .height(800000)
                    .hash("0x000000000000000000024d4c784521e54b6f4a5945376ae6e248cee1ed2c0627".to_string())
                    .add_transaction(
                        TestTransactionBuilder::new()
                            .hash("0xb61b0172d95e266c18aea0c624db987e971a5d6d4ebc2aaed85da4642d635735".to_string())
                            .add_ordinal_operation(OrdinalOperation::InscriptionRevealed(
                                OrdinalInscriptionRevealData {
                                    content_bytes: "0x7b200a20202270223a20226272632d3230222c0a2020226f70223a20226465706c6f79222c0a2020227469636b223a20226f726469222c0a2020226d6178223a20223231303030303030222c0a2020226c696d223a202231303030220a7d".to_string(),
                                    content_type: "text/plain;charset=utf-8".to_string(),
                                    content_length: 94,
                                    inscription_number: OrdinalInscriptionNumber { classic: 0, jubilee: 0 },
                                    inscription_fee: 0,
                                    inscription_output_value: 10000,
                                    inscription_id: "b61b0172d95e266c18aea0c624db987e971a5d6d4ebc2aaed85da4642d635735i0".to_string(),
                                    inscription_input_index: 0,
                                    inscription_pointer: None,
                                    inscriber_address: Some("324A7GHA2azecbVBAFy4pzEhcPT1GjbUAp".to_string()),
                                    delegate: None,
                                    metaprotocol: None,
                                    metadata: None,
                                    parents: vec![],
                                    ordinal_number: 7000,
                                    ordinal_block_height: 0,
                                    ordinal_offset: 0,
                                    tx_index: 0,
                                    transfers_pre_inscription: 0,
                                    satpoint_post_inscription: "b61b0172d95e266c18aea0c624db987e971a5d6d4ebc2aaed85da4642d635735:0:0".to_string(),
                                    curse_type: None,
                                    charms: 0,
                                    unbound_sequence: None,
                                },
                            ))
                            .build()
                    )
                    .build();
                insert_block(&block, &client).await?;
                assert_eq!(1, get_inscriptions_at_block(&client, 800000).await?.len());
                assert!(get_inscription(
                    "b61b0172d95e266c18aea0c624db987e971a5d6d4ebc2aaed85da4642d635735i0",
                    &client
                )
                .await
                .is_some());
                let locations = get_locations(7000, &client).await;
                assert_eq!(1, locations.len());
                assert_eq!(
                    Some(&DbLocation {
                        ordinal_number: PgNumericU64(7000),
                        block_height: PgNumericU64(800000),
                        tx_id: "b61b0172d95e266c18aea0c624db987e971a5d6d4ebc2aaed85da4642d635735"
                            .to_string(),
                        tx_index: PgBigIntU32(0),
                        block_hash:
                            "000000000000000000024d4c784521e54b6f4a5945376ae6e248cee1ed2c0627"
                                .to_string(),
                        address: Some("324A7GHA2azecbVBAFy4pzEhcPT1GjbUAp".to_string()),
                        output:
                            "b61b0172d95e266c18aea0c624db987e971a5d6d4ebc2aaed85da4642d635735:0"
                                .to_string(),
                        offset: Some(PgNumericU64(0)),
                        prev_output: None,
                        prev_offset: None,
                        value: Some(PgNumericU64(10000)),
                        transfer_type: "transferred".to_string(),
                        timestamp: PgBigIntU32(1712982301)
                    }),
                    locations.get(0)
                );
                assert_eq!(
                    Some(DbCurrentLocation {
                        ordinal_number: PgNumericU64(7000),
                        block_height: PgNumericU64(800000),
                        tx_id: "b61b0172d95e266c18aea0c624db987e971a5d6d4ebc2aaed85da4642d635735"
                            .to_string(),
                        tx_index: PgBigIntU32(0),
                        address: Some("324A7GHA2azecbVBAFy4pzEhcPT1GjbUAp".to_string()),
                        output:
                            "b61b0172d95e266c18aea0c624db987e971a5d6d4ebc2aaed85da4642d635735:0"
                                .to_string(),
                        offset: Some(PgNumericU64(0))
                    }),
                    get_current_location(7000, &client).await
                );
                assert_eq!(
                    Some(DbSatoshi {
                        ordinal_number: PgNumericU64(7000),
                        rarity: "common".to_string(),
                        coinbase_height: PgNumericU64(0)
                    }),
                    get_satoshi(7000, &client).await
                );
                assert_eq!(1, get_mime_type_count("text/plain", &client).await);
                assert_eq!(1, get_sat_rarity_count("common", &client).await);
                assert_eq!(1, get_recursive_count(false, &client).await);
                assert_eq!(
                    1,
                    get_address_count("324A7GHA2azecbVBAFy4pzEhcPT1GjbUAp", &client).await
                );
                assert_eq!(
                    1,
                    get_genesis_address_count("324A7GHA2azecbVBAFy4pzEhcPT1GjbUAp", &client).await
                );
                assert_eq!(1, get_type_count("blessed", &client).await);
                assert_eq!(1, get_block_reveal_count(800000, &client).await);
                assert_eq!(Some(800000), get_chain_tip_block_height(&client).await?);
            }
            // Transfer
            {
                let block = TestBlockBuilder::new()
                    .height(800001)
                    .hash("0x00000000000000000001b322ec2ea8b5b9b0ac413385069ad6b0c84e0331bf23".to_string())
                    .add_transaction(
                        TestTransactionBuilder::new()
                            .hash("0x4862db07b588ebfd8627371045d6d17a99a66a01759782d7dd3009f68adb860f".to_string())
                            .add_ordinal_operation(OrdinalOperation::InscriptionTransferred(
                                OrdinalInscriptionTransferData {
                                    ordinal_number: 7000,
                                    destination: OrdinalInscriptionTransferDestination::Transferred("3DnzPvLPH1jA9EqQzq3Fgo9BMDya4eG1ay".to_string()),
                                    satpoint_pre_transfer: "b61b0172d95e266c18aea0c624db987e971a5d6d4ebc2aaed85da4642d635735:0:0".to_string(),
                                    satpoint_post_transfer: "4862db07b588ebfd8627371045d6d17a99a66a01759782d7dd3009f68adb860f:0:0".to_string(),
                                    post_transfer_output_value: Some(8000),
                                    tx_index: 0
                                }
                            ))
                            .build()
                    )
                    .build();
                insert_block(&block, &client).await?;
                assert_eq!(0, get_inscriptions_at_block(&client, 800001).await?.len());
                let locations = get_locations(7000, &client).await;
                assert_eq!(2, locations.len());
                assert_eq!(
                    Some(&DbLocation {
                        ordinal_number: PgNumericU64(7000),
                        block_height: PgNumericU64(800001),
                        tx_id: "4862db07b588ebfd8627371045d6d17a99a66a01759782d7dd3009f68adb860f"
                            .to_string(),
                        tx_index: PgBigIntU32(0),
                        block_hash:
                            "00000000000000000001b322ec2ea8b5b9b0ac413385069ad6b0c84e0331bf23"
                                .to_string(),
                        address: Some("3DnzPvLPH1jA9EqQzq3Fgo9BMDya4eG1ay".to_string()),
                        output:
                            "4862db07b588ebfd8627371045d6d17a99a66a01759782d7dd3009f68adb860f:0"
                                .to_string(),
                        offset: Some(PgNumericU64(0)),
                        prev_output: Some(
                            "b61b0172d95e266c18aea0c624db987e971a5d6d4ebc2aaed85da4642d635735:0"
                                .to_string()
                        ),
                        prev_offset: Some(PgNumericU64(0)),
                        value: Some(PgNumericU64(8000)),
                        transfer_type: "transferred".to_string(),
                        timestamp: PgBigIntU32(1712982301)
                    }),
                    locations.get(1)
                );
                assert_eq!(
                    Some(DbCurrentLocation {
                        ordinal_number: PgNumericU64(7000),
                        block_height: PgNumericU64(800001),
                        tx_id: "4862db07b588ebfd8627371045d6d17a99a66a01759782d7dd3009f68adb860f"
                            .to_string(),
                        tx_index: PgBigIntU32(0),
                        address: Some("3DnzPvLPH1jA9EqQzq3Fgo9BMDya4eG1ay".to_string()),
                        output:
                            "4862db07b588ebfd8627371045d6d17a99a66a01759782d7dd3009f68adb860f:0"
                                .to_string(),
                        offset: Some(PgNumericU64(0))
                    }),
                    get_current_location(7000, &client).await
                );
                assert_eq!(1, get_mime_type_count("text/plain", &client).await);
                assert_eq!(1, get_sat_rarity_count("common", &client).await);
                assert_eq!(1, get_recursive_count(false, &client).await);
                assert_eq!(
                    0,
                    get_address_count("324A7GHA2azecbVBAFy4pzEhcPT1GjbUAp", &client).await
                );
                assert_eq!(
                    1,
                    get_address_count("3DnzPvLPH1jA9EqQzq3Fgo9BMDya4eG1ay", &client).await
                );
                assert_eq!(
                    1,
                    get_genesis_address_count("324A7GHA2azecbVBAFy4pzEhcPT1GjbUAp", &client).await
                );
                assert_eq!(1, get_type_count("blessed", &client).await);
                assert_eq!(Some(800001), get_chain_tip_block_height(&client).await?);
            }

            // Rollback transfer
            {
                rollback_block(800001, &client).await?;
                assert_eq!(1, get_locations(7000, &client).await.len());
                assert_eq!(
                    Some(DbCurrentLocation {
                        ordinal_number: PgNumericU64(7000),
                        block_height: PgNumericU64(800000),
                        tx_id: "b61b0172d95e266c18aea0c624db987e971a5d6d4ebc2aaed85da4642d635735"
                            .to_string(),
                        tx_index: PgBigIntU32(0),
                        address: Some("324A7GHA2azecbVBAFy4pzEhcPT1GjbUAp".to_string()),
                        output:
                            "b61b0172d95e266c18aea0c624db987e971a5d6d4ebc2aaed85da4642d635735:0"
                                .to_string(),
                        offset: Some(PgNumericU64(0))
                    }),
                    get_current_location(7000, &client).await
                );
                assert_eq!(1, get_mime_type_count("text/plain", &client).await);
                assert_eq!(1, get_sat_rarity_count("common", &client).await);
                assert_eq!(1, get_recursive_count(false, &client).await);
                assert_eq!(
                    0,
                    get_address_count("3DnzPvLPH1jA9EqQzq3Fgo9BMDya4eG1ay", &client).await
                );
                assert_eq!(
                    1,
                    get_address_count("324A7GHA2azecbVBAFy4pzEhcPT1GjbUAp", &client).await
                );
                assert_eq!(
                    1,
                    get_genesis_address_count("324A7GHA2azecbVBAFy4pzEhcPT1GjbUAp", &client).await
                );
                assert_eq!(1, get_type_count("blessed", &client).await);
                assert_eq!(1, get_block_reveal_count(800000, &client).await);
                assert_eq!(Some(800000), get_chain_tip_block_height(&client).await?);
            }
            // Rollback reveal
            {
                rollback_block(800000, &client).await?;
                assert_eq!(0, get_inscriptions_at_block(&client, 800000).await?.len());
                assert_eq!(
                    None,
                    get_inscription(
                        "b61b0172d95e266c18aea0c624db987e971a5d6d4ebc2aaed85da4642d635735i0",
                        &client
                    )
                    .await
                );
                assert_eq!(0, get_locations(7000, &client).await.len());
                assert_eq!(None, get_current_location(7000, &client).await);
                assert_eq!(None, get_satoshi(7000, &client).await);
                assert_eq!(0, get_mime_type_count("text/plain", &client).await);
                assert_eq!(0, get_recursive_count(false, &client).await);
                assert_eq!(
                    0,
                    get_address_count("324A7GHA2azecbVBAFy4pzEhcPT1GjbUAp", &client).await
                );
                assert_eq!(
                    0,
                    get_genesis_address_count("324A7GHA2azecbVBAFy4pzEhcPT1GjbUAp", &client).await
                );
                assert_eq!(0, get_type_count("blessed", &client).await);
                assert_eq!(0, get_block_reveal_count(800000, &client).await);
                assert_eq!(0, get_sat_rarity_count("common", &client).await);
                assert_eq!(Some(799999), get_chain_tip_block_height(&client).await?);
            }
        }
        pg_reset_db(&mut pg_client).await?;
        Ok(())
    }
}<|MERGE_RESOLUTION|>--- conflicted
+++ resolved
@@ -11,13 +11,6 @@
 use refinery::embed_migrations;
 use tokio_postgres::{types::ToSql, Client};
 
-<<<<<<< HEAD
-=======
-use crate::core::protocol::{
-    satoshi_numbering::TraversalResult, satoshi_tracking::WatchedSatpoint,
-};
-
->>>>>>> b611ff34
 use super::models::{
     DbCurrentLocation, DbInscription, DbInscriptionParent, DbInscriptionRecursion, DbLocation,
     DbSatoshi,
@@ -196,11 +189,7 @@
 }
 
 pub async fn get_inscribed_satpoints_at_tx_inputs<T: GenericClient>(
-<<<<<<< HEAD
     inputs: &[TxIn],
-=======
-    inputs: &Vec<(usize, String)>,
->>>>>>> b611ff34
     client: &T,
 ) -> Result<HashMap<usize, Vec<WatchedSatpoint>>, String> {
     let mut results = HashMap::new();
