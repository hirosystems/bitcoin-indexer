--- conflicted
+++ resolved
@@ -7,31 +7,11 @@
 use std::{hash::BuildHasherDefault, ops::Div};
 
 use bitcoin::Network;
-<<<<<<< HEAD
-use chainhook_sdk::indexer::bitcoin::cursor::TransactionBytesCursor;
-=======
-use chainhook_postgres::pg_pool_client;
-use chainhook_sdk::utils::{bitcoind::bitcoind_get_block_height, Context};
->>>>>>> 5fb8b02a
+use chainhook_sdk::{indexer::bitcoin::cursor::TransactionBytesCursor, utils::Context};
 use config::Config;
 use dashmap::DashMap;
 use fxhash::{FxBuildHasher, FxHasher};
 
-<<<<<<< HEAD
-=======
-use crate::{
-    db::{
-        blocks::{
-            find_last_block_inserted, find_pinned_block_bytes_at_block_height,
-            open_blocks_db_with_retry,
-        },
-        cursor::TransactionBytesCursor,
-        ordinals_pg,
-    },
-    service::PgConnectionPools,
-};
-
->>>>>>> 5fb8b02a
 pub fn first_inscription_height(config: &Config) -> u64 {
     match config.bitcoind.network {
         Network::Bitcoin => 767430,
@@ -125,73 +105,6 @@
     SatPosition::Output((selected_output_index, relative_offset_in_selected_output))
 }
 
-<<<<<<< HEAD
-=======
-pub async fn should_sync_rocks_db(
-    config: &Config,
-    pg_pools: &PgConnectionPools,
-    ctx: &Context,
-) -> Result<Option<(u64, u64)>, String> {
-    let blocks_db = open_blocks_db_with_retry(true, config, ctx);
-    let last_compressed_block = find_last_block_inserted(&blocks_db) as u64;
-    let ord_client = pg_pool_client(&pg_pools.ordinals).await?;
-    let last_indexed_block =
-        (ordinals_pg::get_chain_tip_block_height(&ord_client).await?).unwrap_or_default();
-
-    let res = if last_compressed_block < last_indexed_block {
-        Some((last_compressed_block, last_indexed_block))
-    } else {
-        None
-    };
-    Ok(res)
-}
-
-pub async fn should_sync_ordinals_db(
-    config: &Config,
-    pg_pools: &PgConnectionPools,
-    ctx: &Context,
-) -> Result<Option<(u64, u64, usize)>, String> {
-    let blocks_db = open_blocks_db_with_retry(true, config, ctx);
-    let mut start_block = find_last_block_inserted(&blocks_db) as u64;
-
-    let ord_client = pg_pool_client(&pg_pools.ordinals).await?;
-    match ordinals_pg::get_chain_tip_block_height(&ord_client).await? {
-        Some(height) => {
-            if find_pinned_block_bytes_at_block_height(height as u32, 3, &blocks_db, ctx).is_none()
-            {
-                start_block = start_block.min(height);
-            } else {
-                start_block = height;
-            }
-            start_block += 1;
-        }
-        None => {
-            start_block = start_block.min(first_inscription_height(config));
-        }
-    };
-
-    // TODO: Gracefully handle Regtest, Testnet and Signet
-    let end_block = bitcoind_get_block_height(&config.bitcoind, ctx);
-    let (mut end_block, speed) = if start_block < 200_000 {
-        (end_block.min(200_000), 10_000)
-    } else if start_block < 550_000 {
-        (end_block.min(550_000), 1_000)
-    } else {
-        (end_block, 100)
-    };
-
-    if start_block < 767430 && end_block > 767430 {
-        end_block = 767430;
-    }
-
-    if start_block <= end_block {
-        Ok(Some((start_block, end_block, speed)))
-    } else {
-        Ok(None)
-    }
-}
-
->>>>>>> 5fb8b02a
 #[test]
 fn test_identify_next_output_index_destination() {
     assert_eq!(
