--- conflicted
+++ resolved
@@ -232,7 +232,11 @@
     )>,
     String,
 > {
-    try_debug!(ctx, "BRC-20 verifying {} ordinal transfers", transfers.len());
+    try_debug!(
+        ctx,
+        "BRC-20 verifying {} ordinal transfers",
+        transfers.len()
+    );
 
     // Select ordinal numbers to analyze for pending BRC20 transfers.
     let mut ordinal_numbers = vec![];
@@ -280,7 +284,12 @@
                 receiver_address: "".to_string(),
             },
         };
-        results.push((transfer_row.inscription_id, verified, (*data).clone(), (*tx_identifier).clone()));
+        results.push((
+            transfer_row.inscription_id,
+            verified,
+            (*data).clone(),
+            (*tx_identifier).clone(),
+        ));
     }
     return Ok(results);
 }
@@ -957,20 +966,6 @@
                 2,
                 &client
             ).await?;
-<<<<<<< HEAD
-            verify_brc20_operation(
-                &op,
-                &reveal,
-                &block,
-                &BitcoinNetwork::Mainnet,
-                &mut cache,
-                &client,
-                &ctx,
-            )
-            .await
-        };
-        pg_reset_db(&mut pg_client).await;
-=======
                 verify_brc20_operation(
                     &op,
                     &reveal,
@@ -982,8 +977,7 @@
                 )
                 .await
             };
-        pg_test_clear_db(&mut pg_client).await;
->>>>>>> fe842e2e
+        pg_reset_db(&mut pg_client).await;
         result
     }
 
@@ -1108,20 +1102,13 @@
                 2,
                 &client
             ).await?;
-<<<<<<< HEAD
-            verify_brc20_transfer(&transfer, &mut cache, &client, &ctx).await
-        };
+                verify_brc20_transfers(&vec![(&tx, &transfer)], &mut cache, &client, &ctx).await?
+            };
         pg_reset_db(&mut pg_client).await;
-        result
-=======
-                verify_brc20_transfers(&vec![(&tx, &transfer)], &mut cache, &client, &ctx).await?
-            };
-        pg_test_clear_db(&mut pg_client).await;
         let Some(result) = result.first() else {
             return Ok(None);
         };
         Ok(Some(result.1.clone()))
->>>>>>> fe842e2e
     }
 
     #[test_case(
@@ -1209,30 +1196,6 @@
                 2,
                 &client,
             ).await?;
-<<<<<<< HEAD
-            cache
-                .insert_token_transfer_send(
-                    &VerifiedBrc20TransferData {
-                        tick: "pepe".to_string(),
-                        amt: 500_000000000000000000,
-                        sender_address: "324A7GHA2azecbVBAFy4pzEhcPT1GjbUAp".to_string(),
-                        receiver_address:
-                            "bc1pls75sfwullhygkmqap344f5cqf97qz95lvle6fvddm0tpz2l5ffslgq3m0"
-                                .to_string(),
-                    },
-                    &Brc20TransferBuilder::new().ordinal_number(5000).build(),
-                    &block,
-                    3,
-                    &tx,
-                    3,
-                    &client,
-                )
-                .await?;
-            verify_brc20_transfer(&transfer, &mut cache, &client, &ctx).await
-        };
-        pg_reset_db(&mut pg_client).await;
-        result
-=======
                 cache
                     .insert_token_transfer_send(
                         &VerifiedBrc20TransferData {
@@ -1253,11 +1216,10 @@
                     .await?;
                 verify_brc20_transfers(&vec![(&tx, &transfer)], &mut cache, &client, &ctx).await?
             };
-        pg_test_clear_db(&mut pg_client).await;
+        pg_reset_db(&mut pg_client).await;
         let Some(result) = result.first() else {
             return Ok(None);
         };
         Ok(Some(result.1.clone()))
->>>>>>> fe842e2e
     }
 }