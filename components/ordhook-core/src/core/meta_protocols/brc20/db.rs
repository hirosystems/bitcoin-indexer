use std::{collections::HashMap, path::PathBuf};

use crate::{
<<<<<<< HEAD
    config::Config, db::{
        create_or_open_readwrite_db, open_existing_readonly_db, perform_query_one,
        perform_query_set,
    }, try_error, try_warn
=======
    config::Config,
    db::{create_or_open_readwrite_db, perform_query_one, perform_query_set},
    try_error, try_warn,
>>>>>>> 5692426e
};
use chainhook_sdk::{
    types::{
        BitcoinBlockData, BitcoinTransactionData, Brc20BalanceData, Brc20Operation,
        Brc20TokenDeployData, Brc20TransferData, OrdinalInscriptionRevealData, OrdinalOperation,
    },
    utils::Context,
};
use rusqlite::{Connection, ToSql, Transaction};

#[derive(Debug, Clone, PartialEq)]
pub struct Brc20DbTokenRow {
    pub inscription_id: String,
    pub inscription_number: u64,
    pub block_height: u64,
    pub tick: String,
    pub display_tick: String,
    pub max: f64,
    pub lim: f64,
    pub dec: u64,
    pub address: String,
    pub self_mint: bool,
}

#[derive(Debug, Clone, PartialEq)]
pub struct Brc20DbLedgerRow {
    pub inscription_id: String,
    pub inscription_number: u64,
    pub ordinal_number: u64,
    pub block_height: u64,
    pub tx_index: u64,
    pub tick: String,
    pub address: String,
    pub avail_balance: f64,
    pub trans_balance: f64,
    pub operation: String,
}

/// If the given `config` has BRC-20 enabled, returns a read/write DB connection for BRC-20.
pub fn brc20_new_rw_db_conn(config: &Config, ctx: &Context) -> Option<Connection> {
    if config.meta_protocols.brc20 {
        match open_readwrite_brc20_db_conn(&config.expected_cache_path(), &ctx) {
            Ok(db) => Some(db),
            Err(e) => {
                try_error!(ctx, "Unable to open readwrite brc20 connection: {e}");
                None
            }
        }
    } else {
        None
    }
}

pub fn get_default_brc20_db_file_path(base_dir: &PathBuf) -> PathBuf {
    let mut destination_path = base_dir.clone();
    destination_path.push("brc20.sqlite");
    destination_path
}

pub fn initialize_brc20_db(base_dir: Option<&PathBuf>, ctx: &Context) -> Connection {
    let db_path = base_dir.map(|dir| get_default_brc20_db_file_path(dir));
    let conn = create_or_open_readwrite_db(db_path.as_ref(), ctx);
    if let Err(e) = conn.execute(
        "CREATE TABLE IF NOT EXISTS tokens (
            inscription_id TEXT NOT NULL PRIMARY KEY,
            inscription_number INTEGER NOT NULL,
            block_height INTEGER NOT NULL,
            tick TEXT NOT NULL,
            display_tick TEXT NOT NULL,
            max REAL NOT NULL,
            lim REAL NOT NULL,
            dec INTEGER NOT NULL,
            address TEXT NOT NULL,
            self_mint BOOL NOT NULL,
            UNIQUE (inscription_id),
            UNIQUE (inscription_number),
            UNIQUE (tick)
        )",
        [],
    ) {
        try_warn!(ctx, "Unable to create table tokens: {}", e.to_string());
    } else {
        if let Err(e) = conn.execute(
            "CREATE INDEX IF NOT EXISTS index_tokens_on_block_height ON tokens(block_height);",
            [],
        ) {
            try_warn!(ctx, "unable to create brc20.sqlite: {}", e.to_string());
        }
    }
    if let Err(e) = conn.execute(
        "CREATE TABLE IF NOT EXISTS ledger (
            inscription_id TEXT NOT NULL,
            inscription_number INTEGER NOT NULL,
            ordinal_number INTEGER NOT NULL,
            block_height INTEGER NOT NULL,
            tx_index INTEGER NOT NULL,
            tick TEXT NOT NULL,
            address TEXT NOT NULL,
            avail_balance REAL NOT NULL,
            trans_balance REAL NOT NULL,
            operation TEXT NOT NULL CHECK(operation IN ('deploy', 'mint', 'transfer', 'transfer_send', 'transfer_receive'))
        )",
        [],
    ) {
        try_warn!(ctx, "Unable to create table ledger: {}", e.to_string());
    } else {
        if let Err(e) = conn.execute(
            "CREATE INDEX IF NOT EXISTS index_ledger_on_tick_address ON ledger(tick, address);",
            [],
        ) {
            try_warn!(ctx, "unable to create brc20.sqlite: {}", e.to_string());
        }
        if let Err(e) = conn.execute(
            "CREATE INDEX IF NOT EXISTS index_ledger_on_ordinal_number_operation ON ledger(ordinal_number, operation);",
            [],
        ) {
            try_warn!(ctx, "unable to create brc20.sqlite: {}", e.to_string());
        }
        if let Err(e) = conn.execute(
            "CREATE INDEX IF NOT EXISTS index_ledger_on_block_height_operation ON ledger(block_height, operation);",
            [],
        ) {
            try_warn!(ctx, "unable to create brc20.sqlite: {}", e.to_string());
        }
        if let Err(e) = conn.execute(
            "CREATE INDEX IF NOT EXISTS index_ledger_on_inscription_id ON ledger(inscription_id);",
            [],
        ) {
            try_warn!(ctx, "unable to create brc20.sqlite: {}", e.to_string());
        }
        if let Err(e) = conn.execute(
            "CREATE INDEX IF NOT EXISTS index_ledger_on_inscription_number ON ledger(inscription_number);",
            [],
        ) {
            try_warn!(ctx, "unable to create brc20.sqlite: {}", e.to_string());
        }
    }

    conn
}

fn open_readwrite_brc20_db_conn(base_dir: &PathBuf, ctx: &Context) -> Result<Connection, String> {
    let db_path = get_default_brc20_db_file_path(&base_dir);
    let conn = create_or_open_readwrite_db(Some(&db_path), ctx);
    Ok(conn)
}

pub fn delete_activity_in_block_range(
    start_block: u32,
    end_block: u32,
    db_tx: &Connection,
    ctx: &Context,
) {
    while let Err(e) = db_tx.execute(
        "DELETE FROM ledger WHERE block_height >= ?1 AND block_height <= ?2",
        rusqlite::params![&start_block, &end_block],
    ) {
        try_warn!(ctx, "unable to query brc20.sqlite: {}", e.to_string());
        std::thread::sleep(std::time::Duration::from_secs(1));
    }
    while let Err(e) = db_tx.execute(
        "DELETE FROM tokens WHERE block_height >= ?1 AND block_height <= ?2",
        rusqlite::params![&start_block, &end_block],
    ) {
        try_warn!(ctx, "unable to query brc20.sqlite: {}", e.to_string());
        std::thread::sleep(std::time::Duration::from_secs(1));
    }
}

pub fn get_token(tick: &str, db_tx: &Connection, ctx: &Context) -> Option<Brc20DbTokenRow> {
    let args: &[&dyn ToSql] = &[&tick.to_sql().unwrap()];
    let query = "
        SELECT tick, display_tick, max, lim, dec, address, inscription_id, inscription_number, block_height, self_mint
        FROM tokens
        WHERE tick = ?
    ";
    perform_query_one(query, args, &db_tx, ctx, |row| Brc20DbTokenRow {
        tick: row.get(0).unwrap(),
        display_tick: row.get(1).unwrap(),
        max: row.get(2).unwrap(),
        lim: row.get(3).unwrap(),
        dec: row.get(4).unwrap(),
        address: row.get(5).unwrap(),
        inscription_id: row.get(6).unwrap(),
        inscription_number: row.get(7).unwrap(),
        block_height: row.get(8).unwrap(),
        self_mint: row.get(9).unwrap(),
    })
}

pub fn get_token_minted_supply(tick: &str, db_tx: &Transaction, ctx: &Context) -> Option<f64> {
    let args: &[&dyn ToSql] = &[&tick.to_sql().unwrap()];
    let query = "
        SELECT COALESCE(SUM(avail_balance + trans_balance), 0.0) AS minted
        FROM ledger
        WHERE tick = ?
    ";
    perform_query_one(query, args, &db_tx, ctx, |row| row.get(0).unwrap()).unwrap_or(None)
}

pub fn get_token_available_balance_for_address(
    tick: &str,
    address: &str,
    db_tx: &Transaction,
    ctx: &Context,
) -> Option<f64> {
    let args: &[&dyn ToSql] = &[&tick.to_sql().unwrap(), &address.to_sql().unwrap()];
    let query = "
        SELECT SUM(avail_balance) AS avail_balance
        FROM ledger
        WHERE tick = ? AND address = ?
    ";
    perform_query_one(query, args, &db_tx, ctx, |row| row.get(0).unwrap()).unwrap_or(None)
}

pub fn get_unsent_token_transfer(
    ordinal_number: u64,
    db_tx: &Connection,
    ctx: &Context,
) -> Option<Brc20DbLedgerRow> {
    let args: &[&dyn ToSql] = &[
        &ordinal_number.to_sql().unwrap(),
        &ordinal_number.to_sql().unwrap(),
    ];
    let query = "
        SELECT inscription_id, inscription_number, ordinal_number, block_height, tx_index, tick, address, avail_balance, trans_balance, operation
        FROM ledger
        WHERE ordinal_number = ? AND operation = 'transfer'
            AND NOT EXISTS (
                SELECT 1 FROM ledger WHERE ordinal_number = ? AND operation = 'transfer_send'
            )
        LIMIT 1
    ";
    perform_query_one(query, args, &db_tx, ctx, |row| Brc20DbLedgerRow {
        inscription_id: row.get(0).unwrap(),
        inscription_number: row.get(1).unwrap(),
        ordinal_number: row.get(2).unwrap(),
        block_height: row.get(3).unwrap(),
        tx_index: row.get(4).unwrap(),
        tick: row.get(5).unwrap(),
        address: row.get(6).unwrap(),
        avail_balance: row.get(7).unwrap(),
        trans_balance: row.get(8).unwrap(),
        operation: row.get(9).unwrap(),
    })
}

pub fn get_transfer_send_receiver_address(
    ordinal_number: u64,
    db_tx: &Connection,
    ctx: &Context,
) -> Option<String> {
    let args: &[&dyn ToSql] = &[&ordinal_number.to_sql().unwrap()];
    let query = "
        SELECT address
        FROM ledger
        WHERE ordinal_number = ? AND operation = 'transfer_receive'
        LIMIT 1
    ";
    perform_query_one(query, args, &db_tx, ctx, |row| row.get(0).unwrap())
}

pub fn insert_ledger_rows(rows: &Vec<Brc20DbLedgerRow>, db_tx: &Connection, ctx: &Context) {
    match db_tx.prepare_cached("INSERT INTO ledger
        (inscription_id, inscription_number, ordinal_number, block_height, tx_index, tick, address, avail_balance, trans_balance, operation)
        VALUES (?, ?, ?, ?, ?, ?, ?, ?, ?, ?)") {
        Ok(mut stmt) => {
            for row in rows.iter() {
                while let Err(e) = stmt.execute(rusqlite::params![
                    &row.inscription_id,
                    &row.inscription_number,
                    &row.ordinal_number,
                    &row.block_height,
                    &row.tx_index,
                    &row.tick,
                    &row.address,
                    &row.avail_balance,
                    &row.trans_balance,
                    &row.operation
                ]) {
                    try_warn!(ctx, "unable to insert into brc20.sqlite: {}", e.to_string());
                    std::thread::sleep(std::time::Duration::from_secs(1));
                }
            }
        },
        Err(error) => {try_warn!(ctx, "unable to prepare statement for brc20.sqlite: {}", error.to_string());}
    }
}

pub fn insert_token_rows(rows: &Vec<Brc20DbTokenRow>, db_tx: &Connection, ctx: &Context) {
    match db_tx.prepare_cached(
        "INSERT INTO tokens
        (inscription_id, inscription_number, block_height, tick, display_tick, max, lim, dec, address, self_mint)
        VALUES (?, ?, ?, ?, ?, ?, ?, ?, ?, ?)",
    ) {
        Ok(mut stmt) => {
            for row in rows.iter() {
                while let Err(e) = stmt.execute(rusqlite::params![
                    &row.inscription_id,
                    &row.inscription_number,
                    &row.block_height,
                    &row.tick,
                    &row.display_tick,
                    &row.max,
                    &row.lim,
                    &row.dec,
                    &row.address,
                    &row.self_mint,
                ]) {
                    try_warn!(ctx, "unable to insert into brc20.sqlite: {}", e.to_string());
                    std::thread::sleep(std::time::Duration::from_secs(1));
                }
            }
        }
        Err(error) => {
            try_warn!(
                ctx,
                "unable to prepare statement for brc20.sqlite: {}",
                error.to_string()
            );
        }
    }
}

pub fn get_brc20_operations_on_block(
    block_height: u64,
    db_tx: &Connection,
    ctx: &Context,
) -> HashMap<u64, Brc20DbLedgerRow> {
    let args: &[&dyn ToSql] = &[&block_height.to_sql().unwrap()];
    let query = "
        SELECT
            inscription_id, inscription_number, ordinal_number, block_height, tx_index, tick, address, avail_balance, trans_balance, operation
        FROM ledger AS l
        WHERE block_height = ? AND operation <> 'transfer_receive'
    ";
    let mut map = HashMap::new();
    let rows = perform_query_set(query, args, &db_tx, &ctx, |row| Brc20DbLedgerRow {
        inscription_id: row.get(0).unwrap(),
        inscription_number: row.get(1).unwrap(),
        ordinal_number: row.get(2).unwrap(),
        block_height: row.get(3).unwrap(),
        tx_index: row.get(4).unwrap(),
        tick: row.get(5).unwrap(),
        address: row.get(6).unwrap(),
        avail_balance: row.get(7).unwrap(),
        trans_balance: row.get(8).unwrap(),
        operation: row.get(9).unwrap(),
    });
    for row in rows.iter() {
        map.insert(row.tx_index, row.clone());
    }
    map
}

/// Searches for the BRC-20 operation happening in this transaction in the `brc20.sqlite` DB and writes it to this transaction
/// object's metadata if it exists.
pub fn augment_transaction_with_brc20_operation_data(
    tx: &mut BitcoinTransactionData,
    token_map: &mut HashMap<String, Brc20DbTokenRow>,
    block_ledger_map: &mut HashMap<u64, Brc20DbLedgerRow>,
    db_conn: &Connection,
    ctx: &Context,
) {
    let Some(entry) = block_ledger_map.remove(&(tx.metadata.index as u64)) else {
        return;
    };
    if token_map.get(&entry.tick) == None {
        let Some(row) = get_token(&entry.tick, &db_conn, &ctx) else {
            unreachable!("BRC-20 token not found when processing operation");
        };
        token_map.insert(entry.tick.clone(), row);
    }
    let token = token_map
        .get(&entry.tick)
        .expect("Token not present in map");
    let dec = token.dec as usize;
    match entry.operation.as_str() {
        "deploy" => {
            tx.metadata.brc20_operation = Some(Brc20Operation::Deploy(Brc20TokenDeployData {
                tick: token.display_tick.clone(),
                max: format!("{:.precision$}", token.max, precision = dec),
                lim: format!("{:.precision$}", token.lim, precision = dec),
                dec: token.dec.to_string(),
                address: token.address.clone(),
                inscription_id: token.inscription_id.clone(),
                self_mint: token.self_mint,
            }));
        }
        "mint" => {
            tx.metadata.brc20_operation = Some(Brc20Operation::Mint(Brc20BalanceData {
                tick: token.display_tick.clone(),
                amt: format!("{:.precision$}", entry.avail_balance, precision = dec),
                address: entry.address.clone(),
                inscription_id: entry.inscription_id.clone(),
            }));
        }
        "transfer" => {
            tx.metadata.brc20_operation = Some(Brc20Operation::Transfer(Brc20BalanceData {
                tick: token.display_tick.clone(),
                amt: format!("{:.precision$}", entry.trans_balance, precision = dec),
                address: entry.address.clone(),
                inscription_id: entry.inscription_id.clone(),
            }));
        }
        "transfer_send" => {
            let Some(receiver_address) =
                get_transfer_send_receiver_address(entry.ordinal_number, &db_conn, &ctx)
            else {
                unreachable!(
                    "Unable to fetch receiver address for transfer_send operation {:?}",
                    entry
                );
            };
            tx.metadata.brc20_operation = Some(Brc20Operation::TransferSend(Brc20TransferData {
                tick: token.display_tick.clone(),
                amt: format!("{:.precision$}", entry.trans_balance.abs(), precision = dec),
                sender_address: entry.address.clone(),
                receiver_address,
                inscription_id: entry.inscription_id,
            }));
        }
        // `transfer_receive` ops are not reflected in transaction metadata, they are sent as part of `transfer_send`.
        _ => {}
    }
}

/// Retrieves the inscription number and ordinal number from a `transfer` operation.
fn get_transfer_inscription_info(
    inscription_id: &String,
    db_tx: &Connection,
    ctx: &Context,
) -> Option<(u64, u64)> {
    let args: &[&dyn ToSql] = &[&inscription_id.to_sql().unwrap()];
    let query = "
        SELECT inscription_number, ordinal_number
        FROM ledger
        WHERE inscription_id = ? AND operation = 'transfer'
        LIMIT 1
    ";
    perform_query_one(query, args, &db_tx, ctx, |row| {
        (row.get(0).unwrap(), row.get(1).unwrap())
    })
}

/// Finds an inscription reveal with a specific inscription ID within an augmented block.
fn find_reveal_in_tx<'a>(
    inscription_id: &String,
    tx: &'a BitcoinTransactionData,
) -> Option<&'a OrdinalInscriptionRevealData> {
    for operation in tx.metadata.ordinal_operations.iter() {
        match operation {
            OrdinalOperation::InscriptionRevealed(reveal) => {
                if reveal.inscription_id == *inscription_id {
                    return Some(reveal);
                }
            }
            OrdinalOperation::InscriptionTransferred(_) => return None,
        }
    }
    None
}

/// Takes a block already augmented with BRC-20 data and writes its operations into the brc20.sqlite DB. Called when
/// receiving a block back from Chainhook SDK.
pub fn write_augmented_block_to_brc20_db(
    block: &BitcoinBlockData,
    db_conn: &Connection,
    ctx: &Context,
) {
    let mut tokens: Vec<Brc20DbTokenRow> = vec![];
    let mut ledger_rows: Vec<Brc20DbLedgerRow> = vec![];
    let mut transfers = HashMap::<String, (u64, u64)>::new();
    for tx in block.transactions.iter() {
        if let Some(brc20_operation) = &tx.metadata.brc20_operation {
            match brc20_operation {
                Brc20Operation::Deploy(token) => {
                    let Some(reveal) = find_reveal_in_tx(&token.inscription_id, tx) else {
                        try_warn!(
                            ctx,
                            "Could not find BRC-20 deploy inscription in augmented block: {}",
                            token.inscription_id
                        );
                        continue;
                    };
                    tokens.push(Brc20DbTokenRow {
                        inscription_id: token.inscription_id.clone(),
                        inscription_number: reveal.inscription_number.jubilee as u64,
                        block_height: block.block_identifier.index,
                        tick: token.tick.to_lowercase(),
                        display_tick: token.tick.clone(),
                        max: token.max.parse::<f64>().unwrap(),
                        lim: token.lim.parse::<f64>().unwrap(),
                        dec: token.dec.parse::<u64>().unwrap(),
                        address: token.address.clone(),
                        self_mint: token.self_mint,
                    });
                    ledger_rows.push(Brc20DbLedgerRow {
                        inscription_id: token.inscription_id.clone(),
                        inscription_number: reveal.inscription_number.jubilee as u64,
                        ordinal_number: reveal.ordinal_number,
                        block_height: block.block_identifier.index,
                        tx_index: tx.metadata.index as u64,
                        tick: token.tick.clone(),
                        address: token.address.clone(),
                        avail_balance: 0.0,
                        trans_balance: 0.0,
                        operation: "deploy".to_string(),
                    });
                }
                Brc20Operation::Mint(balance) => {
                    let Some(reveal) = find_reveal_in_tx(&balance.inscription_id, tx) else {
                        try_warn!(
                            ctx,
                            "Could not find BRC-20 mint inscription in augmented block: {}",
                            balance.inscription_id
                        );
                        continue;
                    };
                    ledger_rows.push(Brc20DbLedgerRow {
                        inscription_id: balance.inscription_id.clone(),
                        inscription_number: reveal.inscription_number.jubilee as u64,
                        ordinal_number: reveal.ordinal_number,
                        block_height: block.block_identifier.index,
                        tx_index: tx.metadata.index as u64,
                        tick: balance.tick.clone(),
                        address: balance.address.clone(),
                        avail_balance: balance.amt.parse::<f64>().unwrap(),
                        trans_balance: 0.0,
                        operation: "mint".to_string(),
                    });
                }
                Brc20Operation::Transfer(balance) => {
                    let Some(reveal) = find_reveal_in_tx(&balance.inscription_id, tx) else {
                        try_warn!(
                            ctx,
                            "Could not find BRC-20 transfer inscription in augmented block: {}",
                            balance.inscription_id
                        );
                        continue;
                    };
                    ledger_rows.push(Brc20DbLedgerRow {
                        inscription_id: balance.inscription_id.clone(),
                        inscription_number: reveal.inscription_number.jubilee as u64,
                        ordinal_number: reveal.ordinal_number,
                        block_height: block.block_identifier.index,
                        tx_index: tx.metadata.index as u64,
                        tick: balance.tick.clone(),
                        address: balance.address.clone(),
                        avail_balance: balance.amt.parse::<f64>().unwrap() * -1.0,
                        trans_balance: balance.amt.parse::<f64>().unwrap(),
                        operation: "transfer".to_string(),
                    });
                    transfers.insert(
                        balance.inscription_id.clone(),
                        (
                            reveal.inscription_number.jubilee as u64,
                            reveal.ordinal_number,
                        ),
                    );
                }
                Brc20Operation::TransferSend(transfer) => {
                    let inscription_number: u64;
                    let ordinal_number: u64;
                    if let Some(info) = transfers.get(&transfer.inscription_id) {
                        inscription_number = info.0;
                        ordinal_number = info.1;
                    } else if let Some(info) =
                        get_transfer_inscription_info(&transfer.inscription_id, db_conn, ctx)
                    {
                        inscription_number = info.0;
                        ordinal_number = info.1;
                    } else {
                        try_warn!(
                            ctx,
                            "Could not find BRC-20 transfer inscription in brc20 db: {}",
                            transfer.inscription_id
                        );
                        continue;
                    };
                    let amt = transfer.amt.parse::<f64>().unwrap().abs();
                    ledger_rows.push(Brc20DbLedgerRow {
                        inscription_id: transfer.inscription_id.clone(),
                        inscription_number,
                        ordinal_number,
                        block_height: block.block_identifier.index,
                        tx_index: tx.metadata.index as u64,
                        tick: transfer.tick.clone(),
                        address: transfer.sender_address.clone(),
                        avail_balance: 0.0,
                        trans_balance: amt * -1.0,
                        operation: "transfer_send".to_string(),
                    });
                    ledger_rows.push(Brc20DbLedgerRow {
                        inscription_id: transfer.inscription_id.clone(),
                        inscription_number,
                        ordinal_number,
                        block_height: block.block_identifier.index,
                        tx_index: tx.metadata.index as u64,
                        tick: transfer.tick.clone(),
                        address: transfer.receiver_address.clone(),
                        avail_balance: amt,
                        trans_balance: 0.0,
                        operation: "transfer_receive".to_string(),
                    });
                }
            }
        }
    }
    insert_token_rows(&tokens, db_conn, ctx);
    insert_ledger_rows(&ledger_rows, db_conn, ctx);
}<|MERGE_RESOLUTION|>--- conflicted
+++ resolved
@@ -1,16 +1,9 @@
 use std::{collections::HashMap, path::PathBuf};
 
 use crate::{
-<<<<<<< HEAD
-    config::Config, db::{
-        create_or_open_readwrite_db, open_existing_readonly_db, perform_query_one,
-        perform_query_set,
-    }, try_error, try_warn
-=======
     config::Config,
     db::{create_or_open_readwrite_db, perform_query_one, perform_query_set},
     try_error, try_warn,
->>>>>>> 5692426e
 };
 use chainhook_sdk::{
     types::{
