use std::{
    collections::{BTreeMap, HashMap},
    hash::BuildHasherDefault,
    sync::Arc,
};

use chainhook_postgres::{pg_begin, pg_pool_client};
use chainhook_sdk::{indexer::bitcoin::cursor::TransactionBytesCursor, utils::Context};
use chainhook_types::{BitcoinBlockData, TransactionIdentifier};
use config::Config;
<<<<<<< HEAD

=======
use crossbeam_channel::TryRecvError;
>>>>>>> 5fb8b02a
use dashmap::DashMap;
use fxhash::FxHasher;

use crate::{
    core::{
        meta_protocols::brc20::{
            brc20_pg, cache::Brc20MemoryCache, index::index_block_and_insert_brc20_operations,
        },
<<<<<<< HEAD
=======
        new_traversals_lazy_cache,
        pipeline::{
            processors::block_archiving::store_compacted_blocks, PostProcessorCommand,
            PostProcessorController, PostProcessorEvent,
        },
>>>>>>> 5fb8b02a
        protocol::{
            inscription_parsing::parse_inscriptions_in_standardized_block,
            inscription_sequencing::{
                get_bitcoin_network, get_jubilee_block_height,
                parallelize_inscription_data_computations,
                update_block_inscriptions_with_consensus_sequence_data,
            },
            satoshi_numbering::TraversalResult,
            satoshi_tracking::augment_block_with_transfers,
            sequence_cursor::SequenceCursor,
        },
    },
    db::ordinals_pg,
    try_info,
    utils::monitoring::PrometheusMonitoring,
    PgConnectionPools,
};

<<<<<<< HEAD
pub async fn process_blocks(
=======
pub fn start_inscription_indexing_processor(
    config: &Config,
    pg_pools: &PgConnectionPools,
    ctx: &Context,
    prometheus: &PrometheusMonitoring,
) -> PostProcessorController {
    let (commands_tx, commands_rx) = crossbeam_channel::bounded::<PostProcessorCommand>(2);
    let (events_tx, events_rx) = crossbeam_channel::unbounded::<PostProcessorEvent>();

    let config = config.clone();
    let ctx = ctx.clone();
    let pg_pools = pg_pools.clone();
    let prometheus = prometheus.clone();
    let handle: JoinHandle<()> = hiro_system_kit::thread_named("Inscription indexing runloop")
        .spawn(move || {
            hiro_system_kit::nestable_block_on(async move {
                let cache_l2 = Arc::new(new_traversals_lazy_cache(2048));
                let garbage_collect_every_n_blocks = 100;
                let mut garbage_collect_nth_block = 0;

                let mut empty_cycles = 0;

                let mut sequence_cursor = SequenceCursor::new();
                let mut brc20_cache = brc20_new_cache(&config);

                loop {
                    let (compacted_blocks, mut blocks) = match commands_rx.try_recv() {
                        Ok(PostProcessorCommand::ProcessBlocks(compacted_blocks, blocks)) => {
                            empty_cycles = 0;
                            (compacted_blocks, blocks)
                        }
                        Ok(PostProcessorCommand::Terminate) => {
                            let _ = events_tx.send(PostProcessorEvent::Terminated);
                            break;
                        }
                        Err(e) => match e {
                            TryRecvError::Empty => {
                                empty_cycles += 1;
                                if empty_cycles == 180 {
                                    try_info!(ctx, "Block processor reached expiration");
                                    let _ = events_tx.send(PostProcessorEvent::Expired);
                                    break;
                                }
                                sleep(Duration::from_secs(1));
                                continue;
                            }
                            _ => {
                                break;
                            }
                        },
                    };

                    {
                        let blocks_db_rw = open_blocks_db_with_retry(true, &config, &ctx);
                        store_compacted_blocks(
                            compacted_blocks,
                            true,
                            &blocks_db_rw,
                            &Context::empty(),
                        );
                    }

                    if blocks.is_empty() {
                        continue;
                    }
                    blocks = match process_blocks(
                        &mut blocks,
                        &mut sequence_cursor,
                        &cache_l2,
                        &mut brc20_cache,
                        &prometheus,
                        &config,
                        &pg_pools,
                        &ctx,
                    )
                    .await
                    {
                        Ok(blocks) => blocks,
                        Err(e) => {
                            try_crit!(ctx, "Error indexing blocks: {e}");
                            std::process::exit(1);
                        }
                    };

                    garbage_collect_nth_block += blocks.len();
                    if garbage_collect_nth_block > garbage_collect_every_n_blocks {
                        try_debug!(ctx, "Clearing cache L2 ({} entries)", cache_l2.len());
                        cache_l2.clear();
                        garbage_collect_nth_block = 0;
                    }
                }
            });
        })
        .expect("unable to spawn thread");

    PostProcessorController {
        commands_tx,
        events_rx,
        thread_handle: handle,
    }
}

async fn process_blocks(
>>>>>>> 5fb8b02a
    next_blocks: &mut Vec<BitcoinBlockData>,
    sequence_cursor: &mut SequenceCursor,
    cache_l2: &Arc<DashMap<(u32, [u8; 8]), TransactionBytesCursor, BuildHasherDefault<FxHasher>>>,
    brc20_cache: &mut Option<Brc20MemoryCache>,
    prometheus: &PrometheusMonitoring,
    config: &Config,
    pg_pools: &PgConnectionPools,
    ctx: &Context,
) -> Result<Vec<BitcoinBlockData>, String> {
    let mut cache_l1 = BTreeMap::new();
    let mut updated_blocks = vec![];

    for _cursor in 0..next_blocks.len() {
        let mut block = next_blocks.remove(0);

        index_block(
            &mut block,
            next_blocks,
            sequence_cursor,
            &mut cache_l1,
            cache_l2,
            brc20_cache.as_mut(),
            prometheus,
            config,
            pg_pools,
            ctx,
        )
        .await?;

        updated_blocks.push(block);
    }
    Ok(updated_blocks)
}

pub async fn index_block(
    block: &mut BitcoinBlockData,
    next_blocks: &Vec<BitcoinBlockData>,
    sequence_cursor: &mut SequenceCursor,
    cache_l1: &mut BTreeMap<(TransactionIdentifier, usize, u64), TraversalResult>,
    cache_l2: &Arc<DashMap<(u32, [u8; 8]), TransactionBytesCursor, BuildHasherDefault<FxHasher>>>,
    brc20_cache: Option<&mut Brc20MemoryCache>,
    prometheus: &PrometheusMonitoring,
    config: &Config,
    pg_pools: &PgConnectionPools,
    ctx: &Context,
) -> Result<(), String> {
    let stopwatch = std::time::Instant::now();
    let block_height = block.block_identifier.index;
    try_info!(ctx, "Indexing block #{block_height}");

    // Invalidate and recompute cursor when crossing the jubilee height
    if block.block_identifier.index
        == get_jubilee_block_height(&get_bitcoin_network(&block.metadata.network))
    {
        sequence_cursor.reset();
    }

    {
        let mut ord_client = pg_pool_client(&pg_pools.ordinals).await?;
        let ord_tx = pg_begin(&mut ord_client).await?;

        // Parsed BRC20 ops will be deposited here for this block.
        let mut brc20_operation_map = HashMap::new();
        parse_inscriptions_in_standardized_block(block, &mut brc20_operation_map, config, ctx);

        let has_inscription_reveals = parallelize_inscription_data_computations(
            block,
            next_blocks,
            cache_l1,
            cache_l2,
            config,
            ctx,
        )?;
        if has_inscription_reveals {
            update_block_inscriptions_with_consensus_sequence_data(
                block,
                sequence_cursor,
                cache_l1,
                &ord_tx,
                ctx,
            )
            .await?;
        }
        augment_block_with_transfers(block, &ord_tx, ctx).await?;

        // Write data
        ordinals_pg::insert_block(block, &ord_tx).await?;

        // BRC-20
        if let (Some(brc20_cache), Some(brc20_pool)) = (brc20_cache, &pg_pools.brc20) {
            let mut brc20_client = pg_pool_client(brc20_pool).await?;
            let brc20_tx = pg_begin(&mut brc20_client).await?;

            index_block_and_insert_brc20_operations(
                block,
                &mut brc20_operation_map,
                brc20_cache,
                &brc20_tx,
                ctx,
            )
            .await?;

            brc20_tx
                .commit()
                .await
                .map_err(|e| format!("unable to commit brc20 pg transaction: {e}"))?;
        }

        prometheus.metrics_block_indexed(block_height);
        prometheus.metrics_inscription_indexed(
            ordinals_pg::get_highest_inscription_number(&ord_tx)
                .await?
                .unwrap_or(0) as u64,
        );
        ord_tx
            .commit()
            .await
            .map_err(|e| format!("unable to commit ordinals pg transaction: {e}"))?;
    }

    try_info!(
        ctx,
        "Block #{block_height} indexed in {}s",
        stopwatch.elapsed().as_millis() as f32 / 1000.0
    );
    Ok(())
}

pub async fn rollback_block(
    block_height: u64,
    _config: &Config,
    pg_pools: &PgConnectionPools,
    ctx: &Context,
) -> Result<(), String> {
    try_info!(ctx, "Rolling back block #{block_height}");
    {
        let mut ord_client = pg_pool_client(&pg_pools.ordinals).await?;
        let ord_tx = pg_begin(&mut ord_client).await?;

        ordinals_pg::rollback_block(block_height, &ord_tx).await?;

        // BRC-20
        if let Some(brc20_pool) = &pg_pools.brc20 {
            let mut brc20_client = pg_pool_client(brc20_pool).await?;
            let brc20_tx = pg_begin(&mut brc20_client).await?;

            brc20_pg::rollback_block_operations(block_height, &brc20_tx).await?;

            brc20_tx
                .commit()
                .await
                .map_err(|e| format!("unable to commit brc20 pg transaction: {e}"))?;
            try_info!(
                ctx,
                "Rolled back BRC-20 operations at block #{block_height}"
            );
        }

        ord_tx
            .commit()
            .await
            .map_err(|e| format!("unable to commit ordinals pg transaction: {e}"))?;
        try_info!(
            ctx,
            "Rolled back inscription activity at block #{block_height}"
        );
    }
    Ok(())
}<|MERGE_RESOLUTION|>--- conflicted
+++ resolved
@@ -8,11 +8,6 @@
 use chainhook_sdk::{indexer::bitcoin::cursor::TransactionBytesCursor, utils::Context};
 use chainhook_types::{BitcoinBlockData, TransactionIdentifier};
 use config::Config;
-<<<<<<< HEAD
-
-=======
-use crossbeam_channel::TryRecvError;
->>>>>>> 5fb8b02a
 use dashmap::DashMap;
 use fxhash::FxHasher;
 
@@ -21,14 +16,6 @@
         meta_protocols::brc20::{
             brc20_pg, cache::Brc20MemoryCache, index::index_block_and_insert_brc20_operations,
         },
-<<<<<<< HEAD
-=======
-        new_traversals_lazy_cache,
-        pipeline::{
-            processors::block_archiving::store_compacted_blocks, PostProcessorCommand,
-            PostProcessorController, PostProcessorEvent,
-        },
->>>>>>> 5fb8b02a
         protocol::{
             inscription_parsing::parse_inscriptions_in_standardized_block,
             inscription_sequencing::{
@@ -47,113 +34,7 @@
     PgConnectionPools,
 };
 
-<<<<<<< HEAD
 pub async fn process_blocks(
-=======
-pub fn start_inscription_indexing_processor(
-    config: &Config,
-    pg_pools: &PgConnectionPools,
-    ctx: &Context,
-    prometheus: &PrometheusMonitoring,
-) -> PostProcessorController {
-    let (commands_tx, commands_rx) = crossbeam_channel::bounded::<PostProcessorCommand>(2);
-    let (events_tx, events_rx) = crossbeam_channel::unbounded::<PostProcessorEvent>();
-
-    let config = config.clone();
-    let ctx = ctx.clone();
-    let pg_pools = pg_pools.clone();
-    let prometheus = prometheus.clone();
-    let handle: JoinHandle<()> = hiro_system_kit::thread_named("Inscription indexing runloop")
-        .spawn(move || {
-            hiro_system_kit::nestable_block_on(async move {
-                let cache_l2 = Arc::new(new_traversals_lazy_cache(2048));
-                let garbage_collect_every_n_blocks = 100;
-                let mut garbage_collect_nth_block = 0;
-
-                let mut empty_cycles = 0;
-
-                let mut sequence_cursor = SequenceCursor::new();
-                let mut brc20_cache = brc20_new_cache(&config);
-
-                loop {
-                    let (compacted_blocks, mut blocks) = match commands_rx.try_recv() {
-                        Ok(PostProcessorCommand::ProcessBlocks(compacted_blocks, blocks)) => {
-                            empty_cycles = 0;
-                            (compacted_blocks, blocks)
-                        }
-                        Ok(PostProcessorCommand::Terminate) => {
-                            let _ = events_tx.send(PostProcessorEvent::Terminated);
-                            break;
-                        }
-                        Err(e) => match e {
-                            TryRecvError::Empty => {
-                                empty_cycles += 1;
-                                if empty_cycles == 180 {
-                                    try_info!(ctx, "Block processor reached expiration");
-                                    let _ = events_tx.send(PostProcessorEvent::Expired);
-                                    break;
-                                }
-                                sleep(Duration::from_secs(1));
-                                continue;
-                            }
-                            _ => {
-                                break;
-                            }
-                        },
-                    };
-
-                    {
-                        let blocks_db_rw = open_blocks_db_with_retry(true, &config, &ctx);
-                        store_compacted_blocks(
-                            compacted_blocks,
-                            true,
-                            &blocks_db_rw,
-                            &Context::empty(),
-                        );
-                    }
-
-                    if blocks.is_empty() {
-                        continue;
-                    }
-                    blocks = match process_blocks(
-                        &mut blocks,
-                        &mut sequence_cursor,
-                        &cache_l2,
-                        &mut brc20_cache,
-                        &prometheus,
-                        &config,
-                        &pg_pools,
-                        &ctx,
-                    )
-                    .await
-                    {
-                        Ok(blocks) => blocks,
-                        Err(e) => {
-                            try_crit!(ctx, "Error indexing blocks: {e}");
-                            std::process::exit(1);
-                        }
-                    };
-
-                    garbage_collect_nth_block += blocks.len();
-                    if garbage_collect_nth_block > garbage_collect_every_n_blocks {
-                        try_debug!(ctx, "Clearing cache L2 ({} entries)", cache_l2.len());
-                        cache_l2.clear();
-                        garbage_collect_nth_block = 0;
-                    }
-                }
-            });
-        })
-        .expect("unable to spawn thread");
-
-    PostProcessorController {
-        commands_tx,
-        events_rx,
-        thread_handle: handle,
-    }
-}
-
-async fn process_blocks(
->>>>>>> 5fb8b02a
     next_blocks: &mut Vec<BitcoinBlockData>,
     sequence_cursor: &mut SequenceCursor,
     cache_l2: &Arc<DashMap<(u32, [u8; 8]), TransactionBytesCursor, BuildHasherDefault<FxHasher>>>,
