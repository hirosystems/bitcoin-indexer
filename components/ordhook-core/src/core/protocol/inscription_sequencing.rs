--- conflicted
+++ resolved
@@ -16,17 +16,6 @@
 use dashmap::DashMap;
 use deadpool_postgres::Transaction;
 use fxhash::FxHasher;
-<<<<<<< HEAD
-
-use crate::core::protocol::satoshi_tracking::UNBOUND_INSCRIPTION_SATPOINT;
-use crate::{
-    core::resolve_absolute_pointer,
-    db::{self, ordinals_pg},
-    try_debug, try_error, try_info,
-    utils::format_inscription_id,
-};
-=======
->>>>>>> 5fb8b02a
 use ord::{charm::Charm, sat::Sat};
 
 use super::{
@@ -36,7 +25,7 @@
 };
 use crate::{
     core::{protocol::satoshi_tracking::UNBOUND_INSCRIPTION_SATPOINT, resolve_absolute_pointer},
-    db::{self, cursor::TransactionBytesCursor, ordinals_pg},
+    db::{self, ordinals_pg},
     try_debug, try_error, try_info,
     utils::format_inscription_id,
 };
