--- conflicted
+++ resolved
@@ -135,13 +135,16 @@
                         .apply_runestone(&runestone, &mut db_tx, ctx)
                         .await;
                     if let Some(etching) = runestone.etching {
-<<<<<<< HEAD
                         prometheus.metrics_record_runes_etching();
-                        index_cache.apply_etching(&etching, &mut db_tx, ctx).await;
+                        index_cache
+                            .apply_etching(&etching, &mut db_tx, ctx, &mut etchings_count)
+                            .await;
                     }
                     if let Some(mint_rune_id) = runestone.mint {
                         prometheus.metrics_record_runes_mint();
-                        index_cache.apply_mint(&mint_rune_id, &mut db_tx, ctx).await;
+                        index_cache
+                            .apply_mint(&mint_rune_id, &mut db_tx, ctx, &mut mints_count)
+                            .await;
                     }
                     for edict in runestone.edicts.iter() {
                         if edict.amount == 0 {
@@ -149,33 +152,16 @@
                         } else {
                             prometheus.metrics_record_runes_transfer();
                         }
-                        index_cache.apply_edict(edict, &mut db_tx, ctx).await;
+                        index_cache
+                            .apply_edict(edict, &mut db_tx, ctx, &mut edicts_count)
+                            .await;
                     }
                 }
                 Artifact::Cenotaph(cenotaph) => {
                     operations_count += 1;
-                    index_cache.apply_cenotaph(&cenotaph, &mut db_tx, ctx).await;
-=======
-                        index_cache
-                            .apply_etching(&etching, &mut db_tx, ctx, &mut etchings_count)
-                            .await;
-                    }
-                    if let Some(mint_rune_id) = runestone.mint {
-                        index_cache
-                            .apply_mint(&mint_rune_id, &mut db_tx, ctx, &mut mints_count)
-                            .await;
-                    }
-                    for edict in runestone.edicts.iter() {
-                        index_cache
-                            .apply_edict(edict, &mut db_tx, ctx, &mut edicts_count)
-                            .await;
-                    }
-                }
-                Artifact::Cenotaph(cenotaph) => {
                     index_cache
                         .apply_cenotaph(&cenotaph, &mut db_tx, ctx, &mut cenotaphs_count)
                         .await;
->>>>>>> d4935655
                     if let Some(etching) = cenotaph.etching {
                         prometheus.metrics_record_runes_etching();
                         index_cache
@@ -217,7 +203,6 @@
         .commit()
         .await
         .expect("Unable to commit pg transaction");
-<<<<<<< HEAD
     prometheus.metrics_record_rune_db_write_time(rune_db_write_start.elapsed().as_millis() as f64);
 
     // Record metrics
@@ -225,11 +210,7 @@
     prometheus.metrics_block_indexed(block_height);
     let current_rune_number = pg_get_max_rune_number(pg_client, ctx).await;
     prometheus.metrics_rune_indexed(current_rune_number as u64);
-
-=======
-
     let elapsed = stopwatch.elapsed();
->>>>>>> d4935655
     try_info!(
         ctx,
         "Completed runes indexing for block #{block_height}: found {etchings_count} etchings, {mints_count} mints, {edicts_count} edicts, and {cenotaphs_count} cenotaphs, of which {cenotaphs_etchings_count} etchings and {cenotaphs_mints_count} mints in {elapsed:.0}s",
