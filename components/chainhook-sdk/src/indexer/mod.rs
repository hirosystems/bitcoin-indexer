pub mod bitcoin;
pub mod chain_segment;
pub mod fork_scratch_pad;

<<<<<<< HEAD
use std::{
    collections::{HashMap, VecDeque},
    sync::{Arc, Mutex},
    thread::{sleep, JoinHandle},
    time::Duration,
};

use crate::{
    observer::zmq::start_zeromq_pipeline,
    try_debug, try_info,
    utils::{
        bitcoind::{bitcoind_get_chain_tip, bitcoind_wait_for_chain_tip},
        future_block_on, AbstractBlock, BlockHeights, Context,
    },
};

use bitcoin::{
    build_http_client, download_and_parse_block_with_retry,
    pipeline::start_block_download_pipeline, standardize_bitcoin_block,
};
use chainhook_types::{BitcoinBlockData, BitcoinNetwork, BlockIdentifier, BlockchainEvent};
use config::Config;
use crossbeam_channel::{Receiver, Sender, TryRecvError};
use reqwest::Client;
=======
use std::collections::VecDeque;

use chainhook_types::{BlockHeader, BlockIdentifier, BlockchainEvent};
use config::BitcoindConfig;
use hiro_system_kit::slog;
>>>>>>> 5fb8b02a

use self::fork_scratch_pad::ForkScratchPad;
use crate::utils::{AbstractBlock, Context};

pub enum BlockProcessorCommand {
    ProcessBlocks {
        compacted_blocks: Vec<(u64, Vec<u8>)>,
        blocks: Vec<BitcoinBlockData>,
    },
    Terminate,
}

pub enum BlockProcessorEvent {
    Terminated,
    Expired,
}

/// Object that will receive any blocks as they come from bitcoind. These messages do not track any canonical chain alterations.
pub struct BlockProcessor {
    pub commands_tx: crossbeam_channel::Sender<BlockProcessorCommand>,
    pub events_rx: crossbeam_channel::Receiver<BlockProcessorEvent>,
    pub thread_handle: JoinHandle<()>,
}

pub enum IndexerCommand {
    StoreCompactedBlocks(Vec<(u64, Vec<u8>)>),
    IndexBlocks {
        apply_blocks: Vec<BitcoinBlockData>,
        rollback_block_ids: Vec<BlockIdentifier>,
    },
}

/// Object that will receive standardized blocks ready to be indexer or rolled back. Blocks can come from historical downloads or
/// recent block streams.
pub struct Indexer {
    /// Sender for emitting indexer commands.
    pub commands_tx: crossbeam_channel::Sender<IndexerCommand>,
    /// Current index chain tip at launch time.
    pub chain_tip: Option<BlockIdentifier>,
    pub thread_handle: JoinHandle<()>,
}

/// Moves our block pool with a newly received standardized block
async fn advance_block_pool(
    block: BitcoinBlockData,
    block_pool: &Arc<Mutex<ForkScratchPad>>,
    block_store: &Arc<Mutex<HashMap<BlockIdentifier, BitcoinBlockData>>>,
    http_client: &Client,
    indexer_commands_tx: &Sender<IndexerCommand>,
    config: &Config,
    ctx: &Context,
) -> Result<(), String> {
    let network = BitcoinNetwork::from_network(config.bitcoind.network);
    let mut block_ids = VecDeque::new();
    block_ids.push_front(block.block_identifier.clone());

    let block_pool_ref = block_pool.clone();
    let block_store_ref = block_store.clone();

    // Keep incoming block before sending.
    {
        let mut block_store_guard = block_store_ref.lock().unwrap();
        block_store_guard.insert(block.block_identifier.clone(), block);
    }

    while let Some(block_id) = block_ids.pop_front() {
        let (header, canonical) = {
            let mut pool_guard = block_pool_ref.lock().unwrap();
            let mut block_store_guard = block_store_ref.lock().unwrap();
            let block = block_store_guard.get(&block_id).unwrap();
            let header = block.get_header();
            if pool_guard.can_process_header(&header) {
                match pool_guard.process_header(header.clone(), ctx)? {
                    Some(event) => match event {
                        BlockchainEvent::BlockchainUpdatedWithHeaders(event) => {
                            let mut apply_blocks = vec![];
                            for header in event.new_headers.iter() {
                                apply_blocks.push(
                                    block_store_guard.remove(&header.block_identifier).unwrap(),
                                );
                            }
                            indexer_commands_tx
                                .send(IndexerCommand::IndexBlocks {
                                    apply_blocks,
                                    rollback_block_ids: vec![],
                                })
                                .map_err(|e| e.to_string())?;
                            (header, true)
                        }
                        BlockchainEvent::BlockchainUpdatedWithReorg(event) => {
                            let mut apply_blocks = vec![];
                            for header in event.headers_to_apply.iter() {
                                apply_blocks.push(
                                    block_store_guard.remove(&header.block_identifier).unwrap(),
                                );
                            }
                            let rollback_block_ids: Vec<BlockIdentifier> = event
                                .headers_to_rollback
                                .iter()
                                .map(|h| h.block_identifier.clone())
                                .collect();
                            indexer_commands_tx
                                .send(IndexerCommand::IndexBlocks {
                                    apply_blocks,
                                    rollback_block_ids,
                                })
                                .map_err(|e| e.to_string())?;
                            (header, true)
                        }
                    },
                    None => return Err("Unable to append block".into()),
                }
            } else {
                try_info!(
                    ctx,
                    "Received non-canonical block {}",
                    header.block_identifier
                );
                (header, false)
            }
        };
        if !canonical {
            let parent_block = {
                // Handle a behaviour specific to ZMQ usage in bitcoind.
                // Considering a simple re-org:
                // A (1) - B1 (2) - C1 (3)
                //       \ B2 (4) - C2 (5) - D2 (6)
                // When D2 is being discovered (making A -> B2 -> C2 -> D2 the new canonical fork)
                // it looks like ZMQ is only publishing D2.
                // Without additional operation, we end up with a block that we can't append.
                let parent_block_hash = header
                    .parent_block_identifier
                    .get_hash_bytes_str()
                    .to_string();
                // try_info!(
                //     ctx,
                //     "zmq: Re-org detected, retrieving parent block {parent_block_hash}"
                // );
                let parent_block = download_and_parse_block_with_retry(
                    &http_client,
                    &parent_block_hash,
                    &config.bitcoind,
                    ctx,
                )
                .await?;
                standardize_bitcoin_block(parent_block, &network, ctx).map_err(|(e, _)| e)?
            };
            // Keep parent block and repeat the cycle
            {
                let mut block_store_guard = block_store_ref.lock().unwrap();
                block_store_guard
                    .insert(parent_block.block_identifier.clone(), parent_block.clone());
            }
            block_ids.push_front(block_id);
            block_ids.push_front(parent_block.block_identifier.clone());
        }
    }
    Ok(())
}

/// Initialize our block pool with the current index's last seen block, so we can detect any re-orgs or gaps that may come our
/// way with the next blocks.
async fn initialize_block_pool(
    block_pool: &Arc<Mutex<ForkScratchPad>>,
    index_chain_tip: &BlockIdentifier,
    http_client: &Client,
    config: &Config,
    ctx: &Context,
) -> Result<(), String> {
    let last_block = download_and_parse_block_with_retry(
        http_client,
        index_chain_tip.get_hash_bytes_str(),
        &config.bitcoind,
        ctx,
    )
    .await?;
    let block_pool_ref = block_pool.clone();
    let mut pool = block_pool_ref.lock().unwrap();
    match pool.process_header(last_block.get_block_header(), ctx) {
        Ok(_) => {
            try_debug!(
                ctx,
                "Primed fork processor with last seen block hash {index_chain_tip}"
            );
        }
        Err(e) => return Err(format!("Unable to load last seen block: {e}")),
    }
    Ok(())
}

/// Runloop designed to receive Bitcoin blocks through a [BlockProcessor] and send them to a [ForkScratchPad] so it can advance
/// the canonical chain.
async fn block_ingestion_runloop(
    indexer_commands_tx: &Sender<IndexerCommand>,
    block_commands_rx: &Receiver<BlockProcessorCommand>,
    block_events_tx: &Sender<BlockProcessorEvent>,
    block_pool: &Arc<Mutex<ForkScratchPad>>,
    block_store: &Arc<Mutex<HashMap<BlockIdentifier, BitcoinBlockData>>>,
    http_client: &Client,
    config: &Config,
    ctx: &Context,
) -> Result<(), String> {
    let mut empty_cycles = 0;
    loop {
        let (compacted_blocks, blocks) = match block_commands_rx.try_recv() {
            Ok(BlockProcessorCommand::ProcessBlocks {
                compacted_blocks,
                blocks,
            }) => {
                empty_cycles = 0;
                (compacted_blocks, blocks)
            }
            Ok(BlockProcessorCommand::Terminate) => {
                let _ = block_events_tx.send(BlockProcessorEvent::Terminated);
                return Ok(());
            }
            Err(e) => match e {
                TryRecvError::Empty => {
                    empty_cycles += 1;
                    if empty_cycles == 180 {
                        try_info!(ctx, "Block processor reached expiration");
                        let _ = block_events_tx.send(BlockProcessorEvent::Expired);
                        return Ok(());
                    }
                    sleep(Duration::from_secs(1));
                    continue;
                }
                _ => {
                    return Ok(());
                }
            },
        };

        if !compacted_blocks.is_empty() {
            indexer_commands_tx
                .send(IndexerCommand::StoreCompactedBlocks(compacted_blocks))
                .map_err(|e| e.to_string())?;
        }
        for block in blocks.into_iter() {
            advance_block_pool(
                block,
                block_pool,
                block_store,
                http_client,
                indexer_commands_tx,
                config,
                ctx,
            )
            .await?;
        }
    }
}

/// Starts a bitcoind RPC block download pipeline that will send us all historical bitcoin blocks in a parallel fashion. We will
/// then stream these blocks into our block pool so they can be fed into the configured [Indexer]. This will eventually bring the
/// index chain tip to `target_block_height`.
async fn download_rpc_blocks(
    indexer: &Indexer,
    block_pool: &Arc<Mutex<ForkScratchPad>>,
    block_store: &Arc<Mutex<HashMap<BlockIdentifier, BitcoinBlockData>>>,
    http_client: &Client,
    target_block_height: u64,
    sequence_start_block_height: u64,
    compress_blocks: bool,
    config: &Config,
    ctx: &Context,
) -> Result<(), String> {
    let (commands_tx, commands_rx) = crossbeam_channel::bounded::<BlockProcessorCommand>(2);
    let (events_tx, events_rx) = crossbeam_channel::unbounded::<BlockProcessorEvent>();

    let ctx_moved = ctx.clone();
    let config_moved = config.clone();
    let block_pool_moved = block_pool.clone();
    let block_store_moved = block_store.clone();
    let http_client_moved = http_client.clone();
    let indexer_commands_tx_moved = indexer.commands_tx.clone();

    let handle: JoinHandle<()> = hiro_system_kit::thread_named("block_download_processor")
        .spawn(move || {
            future_block_on(&ctx_moved.clone(), async move {
                block_ingestion_runloop(
                    &indexer_commands_tx_moved,
                    &commands_rx,
                    &events_tx,
                    &block_pool_moved,
                    &block_store_moved,
                    &http_client_moved,
                    &config_moved,
                    &ctx_moved,
                )
                .await
            });
        })
        .expect("unable to spawn thread");

    let processor = BlockProcessor {
        commands_tx,
        events_rx,
        thread_handle: handle,
    };
    let blocks = {
        let block_pool_ref = block_pool.clone();
        let pool = block_pool_ref.lock().unwrap();
        let start_block = pool.canonical_chain_tip().unwrap().index + 1;
        BlockHeights::BlockRange(start_block, target_block_height)
            .get_sorted_entries()
            .map_err(|_e| format!("Block start / end block spec invalid"))?
    };
    try_debug!(
        ctx,
        "Downloading blocks from #{} to #{}",
        blocks.front().unwrap(),
        blocks.back().unwrap()
    );
    start_block_download_pipeline(
        config,
        http_client,
        blocks.into(),
        sequence_start_block_height,
        compress_blocks,
        &processor,
        1000,
        ctx,
    )
    .await
}

/// Streams all upcoming blocks from bitcoind through its ZeroMQ interface and pipes them onto the [Indexer] once processed
/// through our block pool. This process will run indefinitely and will make sure our index keeps advancing as new Bitcoin blocks
/// get mined.
async fn stream_zmq_blocks(
    indexer: &Indexer,
    block_pool: &Arc<Mutex<ForkScratchPad>>,
    block_store: &Arc<Mutex<HashMap<BlockIdentifier, BitcoinBlockData>>>,
    http_client: &Client,
    sequence_start_block_height: u64,
    compress_blocks: bool,
    config: &Config,
    ctx: &Context,
) -> Result<(), String> {
    let (commands_tx, commands_rx) = crossbeam_channel::bounded::<BlockProcessorCommand>(2);
    let (events_tx, events_rx) = crossbeam_channel::unbounded::<BlockProcessorEvent>();

    let ctx_moved = ctx.clone();
    let config_moved = config.clone();
    let block_pool_moved = block_pool.clone();
    let block_store_moved = block_store.clone();
    let http_client_moved = http_client.clone();
    let indexer_commands_tx_moved = indexer.commands_tx.clone();

    let handle: JoinHandle<()> = hiro_system_kit::thread_named("block_stream_processor")
        .spawn(move || {
            future_block_on(&ctx_moved.clone(), async move {
                block_ingestion_runloop(
                    &indexer_commands_tx_moved,
                    &commands_rx,
                    &events_tx,
                    &block_pool_moved,
                    &block_store_moved,
                    &http_client_moved,
                    &config_moved,
                    &ctx_moved,
                )
                .await
            });
        })
        .expect("unable to spawn thread");

    let processor = BlockProcessor {
        commands_tx,
        events_rx,
        thread_handle: handle,
    };
    start_zeromq_pipeline(
        &processor,
        sequence_start_block_height,
        compress_blocks,
        config,
        ctx,
    )
    .await
}

/// Starts a Bitcoin block indexer pipeline.
pub async fn start_bitcoin_indexer(
    indexer: &Indexer,
    sequence_start_block_height: u64,
    stream_blocks_at_chain_tip: bool,
    compress_blocks: bool,
    config: &Config,
    ctx: &Context,
) -> Result<(), String> {
    let mut bitcoind_chain_tip = bitcoind_wait_for_chain_tip(&config.bitcoind, ctx);
    let http_client = build_http_client();

    // Block pool that will track the canonical chain and detect any reorgs that may happen.
    let block_pool_arc = Arc::new(Mutex::new(ForkScratchPad::new()));
    let block_pool = block_pool_arc.clone();

    if let Some(index_chain_tip) = &indexer.chain_tip {
        try_info!(ctx, "Index chain tip is at {}", index_chain_tip);
        // TODO: Do this only after sequence height
        initialize_block_pool(&block_pool_arc, index_chain_tip, &http_client, config, ctx).await?;
    } else {
        try_info!(ctx, "Index is empty");
    }

    // Block cache that will keep block data in memory while it is prepared to be sent to indexers.
    let block_store_arc = Arc::new(Mutex::new(HashMap::new()));

    // Sync index until chain tip is reached.
    loop {
        {
            let pool = block_pool.lock().unwrap();
            if bitcoind_chain_tip == *pool.canonical_chain_tip().unwrap() {
                try_info!(
                    ctx,
                    "Index has reached bitcoind chain tip at {bitcoind_chain_tip}"
                );
                break;
            }
        }
        download_rpc_blocks(
            indexer,
            &block_pool_arc,
            &block_store_arc,
            &http_client,
            bitcoind_chain_tip.index,
            sequence_start_block_height,
            compress_blocks,
            config,
            ctx,
        )
        .await?;
        // Bitcoind may have advanced while we were indexing, check its chain tip again.
        bitcoind_chain_tip = bitcoind_get_chain_tip(&config.bitcoind, ctx);
    }

    // Stream new incoming blocks.
    if stream_blocks_at_chain_tip {
        stream_zmq_blocks(
            indexer,
            &block_pool_arc,
            &block_store_arc,
            &http_client,
            sequence_start_block_height,
            compress_blocks,
            config,
            ctx,
        )
        .await?;
    }

    Ok(())
}

#[cfg(test)]
pub mod tests;<|MERGE_RESOLUTION|>--- conflicted
+++ resolved
@@ -2,7 +2,6 @@
 pub mod chain_segment;
 pub mod fork_scratch_pad;
 
-<<<<<<< HEAD
 use std::{
     collections::{HashMap, VecDeque},
     sync::{Arc, Mutex},
@@ -10,6 +9,16 @@
     time::Duration,
 };
 
+use bitcoin::{
+    build_http_client, download_and_parse_block_with_retry,
+    pipeline::start_block_download_pipeline, standardize_bitcoin_block,
+};
+use chainhook_types::{BitcoinBlockData, BitcoinNetwork, BlockIdentifier, BlockchainEvent};
+use config::Config;
+use crossbeam_channel::{Receiver, Sender, TryRecvError};
+use reqwest::Client;
+
+use self::fork_scratch_pad::ForkScratchPad;
 use crate::{
     observer::zmq::start_zeromq_pipeline,
     try_debug, try_info,
@@ -18,25 +27,6 @@
         future_block_on, AbstractBlock, BlockHeights, Context,
     },
 };
-
-use bitcoin::{
-    build_http_client, download_and_parse_block_with_retry,
-    pipeline::start_block_download_pipeline, standardize_bitcoin_block,
-};
-use chainhook_types::{BitcoinBlockData, BitcoinNetwork, BlockIdentifier, BlockchainEvent};
-use config::Config;
-use crossbeam_channel::{Receiver, Sender, TryRecvError};
-use reqwest::Client;
-=======
-use std::collections::VecDeque;
-
-use chainhook_types::{BlockHeader, BlockIdentifier, BlockchainEvent};
-use config::BitcoindConfig;
-use hiro_system_kit::slog;
->>>>>>> 5fb8b02a
-
-use self::fork_scratch_pad::ForkScratchPad;
-use crate::utils::{AbstractBlock, Context};
 
 pub enum BlockProcessorCommand {
     ProcessBlocks {
