[package]
name = "clarity-lsp"
description = "Clarity Language Server"
version = "0.5.0"
authors = ["Ludo Galabru <ludovic@galabru.com>"]
readme = "README.md"
edition = "2018"
license = "GPL-3.0-only"
keywords = ["blockstack", "blockchain", "clarity", "smart-contract", "lsp"]
exclude = ["vs-client/**"]
homepage = "https://github.com/hirosystems/clarity-lsp"
repository = "https://github.com/hirosystems/clarity-lsp"
categories = ["command-line-utilities", "development-tools", "development-tools::build-utils"]

[workspace]
members = [".", "xtask/"]

[dependencies]
tower-lsp = "0.14.0"
lazy_static = "1.4.0"
serde_json = "1.0.47"
<<<<<<< HEAD
tokio = { version = "1.6", features = ["rt", "macros", "io-std"] }
tokio-util = { version = "0.6.5", features = ["codec"] }
regex = "1.3.4"
serde = { version = "1.0", features = ["derive"] }
sha2 = "0.8.1"
clarity-repl = "0.5.4"

[profile.dev]
debug = 0

[profile.release]
incremental = true
debug = 0
=======
serde = "1"
serde_derive = "1"
hmac = "=0.10.1"
pbkdf2 = { version = "=0.7.3", features=["parallel"], default-features = false }
tokio = { version = "1.6", features = ["rt", "macros", "io-std"] }
tokio-util = { version = "0.6.5", features = ["codec"] }
regex = "1.3.4"
sha2 = "0.9.3"
toml = { version = "0.5.6", features = ["preserve_order"] }
tiny-hderive = "=0.3.0"
bip39 = { version = "=1.0.1", default-features = false }
libsecp256k1 = "0.3.5"
# clarity_repl = { package = "clarity-repl", path = "../clarity-repl" }
clarity_repl = { package = "clarity-repl", version = "=0.13.0", features = ["cli"] }
>>>>>>> fe8cd5f2
<|MERGE_RESOLUTION|>--- conflicted
+++ resolved
@@ -19,21 +19,6 @@
 tower-lsp = "0.14.0"
 lazy_static = "1.4.0"
 serde_json = "1.0.47"
-<<<<<<< HEAD
-tokio = { version = "1.6", features = ["rt", "macros", "io-std"] }
-tokio-util = { version = "0.6.5", features = ["codec"] }
-regex = "1.3.4"
-serde = { version = "1.0", features = ["derive"] }
-sha2 = "0.8.1"
-clarity-repl = "0.5.4"
-
-[profile.dev]
-debug = 0
-
-[profile.release]
-incremental = true
-debug = 0
-=======
 serde = "1"
 serde_derive = "1"
 hmac = "=0.10.1"
@@ -47,5 +32,4 @@
 bip39 = { version = "=1.0.1", default-features = false }
 libsecp256k1 = "0.3.5"
 # clarity_repl = { package = "clarity-repl", path = "../clarity-repl" }
-clarity_repl = { package = "clarity-repl", version = "=0.13.0", features = ["cli"] }
->>>>>>> fe8cd5f2
+clarity_repl = { package = "clarity-repl", version = "=0.13.0", features = ["cli"] }